#
#
#

from os.path import dirname, join
from unittest import TestCase
from unittest.mock import Mock, call

from requests import HTTPError
from requests_mock import ANY
from requests_mock import mock as requests_mock

from octodns import __VERSION__ as octodns_version
from octodns.idna import idna_encode
from octodns.provider import SupportsException
from octodns.provider.base import Plan
from octodns.provider.yaml import YamlProvider
from octodns.record import Create, Delete, Record, Update
from octodns.zone import Zone

from octodns_cloudflare import (
    CloudflareAuthenticationError,
    CloudflareProvider,
    CloudflareRateLimitError,
)


def set_record_proxied_flag(record, proxied):
    try:
        record._octodns['cloudflare']['proxied'] = proxied
    except KeyError:
        record._octodns['cloudflare'] = {'proxied': proxied}

    return record


def set_record_auto_ttl_flag(record, auto_ttl):
    try:
        record._octodns['cloudflare']['auto-ttl'] = auto_ttl
    except KeyError:
        record._octodns['cloudflare'] = {'auto-ttl': auto_ttl}

    return record


def set_record_comment(record, comment):
    try:
        record._octodns['cloudflare']['comment'] = comment
    except KeyError:
        record._octodns['cloudflare'] = {'comment': comment}

    return record


def set_record_tags(record, tags):
    try:
        record._octodns['cloudflare']['tags'] = tags
    except KeyError:
        record._octodns['cloudflare'] = {'tags': tags}

    return record


class TestCloudflareProvider(TestCase):
    expected = Zone('unit.tests.', [])
    source = YamlProvider('test', join(dirname(__file__), 'config'))
    source.populate(expected)

    # Our test suite differs a bit, add our NS and remove the simple one
    expected.add_record(
        Record.new(
            expected,
            'under',
            {
                'ttl': 3600,
                'type': 'NS',
                'values': ['ns1.unit.tests.', 'ns2.unit.tests.'],
            },
        )
    )
    for record in list(expected.records):
        if record.name == 'sub' and record._type == 'NS':
            expected._remove_record(record)
            break

    empty = {'result': [], 'result_info': {'count': 0, 'per_page': 0}}

    def test_populate(self):
        provider = CloudflareProvider('test', 'email', 'token', retry_period=0)

        # Bad requests
        with requests_mock() as mock:
            mock.get(
                ANY,
                status_code=400,
                text='{"success":false,"errors":[{"code":1101,'
                '"message":"request was invalid"}],'
                '"messages":[],"result":null}',
            )

            with self.assertRaises(Exception) as ctx:
                zone = Zone('unit.tests.', [])
                provider.populate(zone)

            self.assertEqual('CloudflareError', type(ctx.exception).__name__)
            self.assertEqual('request was invalid', str(ctx.exception))

        # Bad auth
        with requests_mock() as mock:
            mock.get(
                ANY,
                status_code=403,
                text='{"success":false,"errors":[{"code":9103,'
                '"message":"Unknown X-Auth-Key or X-Auth-Email"}],'
                '"messages":[],"result":null}',
            )

            with self.assertRaises(Exception) as ctx:
                zone = Zone('unit.tests.', [])
                provider.populate(zone)
            self.assertEqual(
                'CloudflareAuthenticationError', type(ctx.exception).__name__
            )
            self.assertEqual(
                'Unknown X-Auth-Key or X-Auth-Email', str(ctx.exception)
            )

        # Bad auth, unknown resp
        with requests_mock() as mock:
            mock.get(ANY, status_code=403, text='{}')

            with self.assertRaises(Exception) as ctx:
                zone = Zone('unit.tests.', [])
                provider.populate(zone)
            self.assertEqual(
                'CloudflareAuthenticationError', type(ctx.exception).__name__
            )
            self.assertEqual('Cloudflare error', str(ctx.exception))

        # General error
        with requests_mock() as mock:
            mock.get(ANY, status_code=500, text='Things caught fire')

            with self.assertRaises(HTTPError) as ctx:
                zone = Zone('unit.tests.', [])
                provider.populate(zone)
            self.assertEqual(500, ctx.exception.response.status_code)

        # Rate Limit error
        with requests_mock() as mock:
            mock.get(
                ANY,
                status_code=429,
                text='{"success":false,"errors":[{"code":10100,'
                '"message":"More than 1200 requests per 300 seconds '
                'reached. Please wait and consider throttling your '
                'request speed"}],"messages":[],"result":null}',
            )

            with self.assertRaises(Exception) as ctx:
                zone = Zone('unit.tests.', [])
                provider.populate(zone)

            self.assertEqual(
                'CloudflareRateLimitError', type(ctx.exception).__name__
            )
            self.assertEqual(
                'More than 1200 requests per 300 seconds '
                'reached. Please wait and consider throttling '
                'your request speed',
                str(ctx.exception),
            )

        # Rate Limit error, unknown resp
        with requests_mock() as mock:
            mock.get(ANY, status_code=429, text='{}')

            with self.assertRaises(Exception) as ctx:
                zone = Zone('unit.tests.', [])
                provider.populate(zone)

            self.assertEqual(
                'CloudflareRateLimitError', type(ctx.exception).__name__
            )
            self.assertEqual('Cloudflare error', str(ctx.exception))

        # 502/503 error, Cloudflare API issue
        with requests_mock() as mock:
            mock.get(ANY, status_code=502, text='bad gateway')

            with self.assertRaises(Exception) as ctx:
                zone = Zone('unit.tests.', [])
                provider.populate(zone)

            self.assertEqual('Cloudflare5xxError', type(ctx.exception).__name__)
            self.assertEqual('Cloudflare error', str(ctx.exception))

            mock.get(ANY, status_code=503, text='service unavailable')

            with self.assertRaises(Exception) as ctx:
                zone = Zone('unit.tests.', [])
                provider.populate(zone)

            self.assertEqual('Cloudflare5xxError', type(ctx.exception).__name__)
            self.assertEqual('Cloudflare error', str(ctx.exception))

        # Non-existent zone doesn't populate anything
        with requests_mock() as mock:
            mock.get(ANY, status_code=200, json=self.empty)

            zone = Zone('unit.tests.', [])
            provider.populate(zone)
            self.assertEqual(set(), zone.records)

        # re-populating the same non-existent zone uses cache and makes no
        # calls
        again = Zone('unit.tests.', [])
        provider.populate(again)
        self.assertEqual(set(), again.records)

        # bust zone cache
        provider._zones = None

        # existing zone with data
        with requests_mock() as mock:
            base = 'https://api.cloudflare.com/client/v4/zones'

            # zones
            with open('tests/fixtures/cloudflare-zones-page-1.json') as fh:
                mock.get(f'{base}?page=1', status_code=200, text=fh.read())
            with open('tests/fixtures/cloudflare-zones-page-2.json') as fh:
                mock.get(f'{base}?page=2', status_code=200, text=fh.read())
            with open('tests/fixtures/cloudflare-zones-page-3.json') as fh:
                mock.get(f'{base}?page=3', status_code=200, text=fh.read())
            mock.get(
                f'{base}?page=4',
                status_code=200,
                json={'result': [], 'result_info': {'count': 0, 'per_page': 0}},
            )

            base = f'{base}/234234243423aaabb334342aaa343435'

            # pagerules/URLFWD
            with open('tests/fixtures/cloudflare-pagerules.json') as fh:
                mock.get(
                    f'{base}/pagerules?status=active',
                    status_code=200,
                    text=fh.read(),
                )

            # records
            base = f'{base}/dns_records'
            with open(
                'tests/fixtures/cloudflare-dns_records-page-1.json'
            ) as fh:
                mock.get(f'{base}?page=1', status_code=200, text=fh.read())
            with open(
                'tests/fixtures/cloudflare-dns_records-page-2.json'
            ) as fh:
                mock.get(f'{base}?page=2', status_code=200, text=fh.read())
            with open(
                'tests/fixtures/cloudflare-dns_records-page-3.json'
            ) as fh:
                mock.get(f'{base}?page=3', status_code=200, text=fh.read())

            zone = Zone('unit.tests.', [])
            provider.populate(zone)
            self.assertEqual(25, len(zone.records))

            changes = self.expected.changes(zone, provider)

            # delete a urlfwd, create 3 urlfwd, and create 1 spf, delete 1 NS
            self.assertEqual(10, len(changes))

        # re-populating the same zone/records comes out of cache, no calls
        again = Zone('unit.tests.', [])
        provider.populate(again)
        self.assertEqual(25, len(again.records))

    def test_apply(self):
        provider = CloudflareProvider(
            'test', 'email', 'token', retry_period=0, strict_supports=False
        )

        provider._request = Mock()

        provider._request.side_effect = [
            self.empty,  # no zones
            {'result': {'id': 42, 'name_servers': ['foo']}},  # zone create
        ] + [
            None
        ] * 34  # individual record creates

        # non-existent zone, create everything
        plan = provider.plan(self.expected)
        self.assertEqual(22, len(plan.changes))
        self.assertEqual(22, provider.apply(plan))
        self.assertFalse(plan.exists)

        provider._request.assert_has_calls(
            [
                # created the domain
                call(
                    'POST',
                    '/zones',
                    data={'jump_start': False, 'name': 'unit.tests'},
                ),
                # created at least one of the record with expected data
                call(
                    'POST',
                    '/zones/42/dns_records',
                    data={
                        'content': 'ns1.unit.tests.',
                        'type': 'NS',
                        'name': 'under.unit.tests',
                        'ttl': 3600,
                    },
                ),
                # make sure semicolons are not escaped when sending data
                call(
                    'POST',
                    '/zones/42/dns_records',
                    data={
                        'content': 'v=DKIM1;k=rsa;s=email;h=sha256;'
                        'p=A/kinda+of/long/string+with+numb3rs',
                        'type': 'TXT',
                        'name': 'txt.unit.tests',
                        'ttl': 600,
                    },
                ),
                # create at least one pagerules
                call(
                    'POST',
                    '/zones/42/pagerules',
                    data={
                        'targets': [
                            {
                                'target': 'url',
                                'constraint': {
                                    'operator': 'matches',
                                    'value': 'urlfwd.unit.tests/',
                                },
                            }
                        ],
                        'actions': [
                            {
                                'id': 'forwarding_url',
                                'value': {
                                    'url': 'http://www.unit.tests',
                                    'status_code': 302,
                                },
                            }
                        ],
                        'status': 'active',
                    },
                ),
            ],
            True,
        )
        # expected number of total calls
        self.assertEqual(36, provider._request.call_count)

        provider._request.reset_mock()

        provider.zone_records = Mock(
            return_value=[
                {
                    "id": "fc12ab34cd5611334422ab3322997653",
                    "type": "A",
                    "name": "www.unit.tests",
                    "content": "1.2.3.4",
                    "proxiable": True,
                    "proxied": False,
                    "ttl": 300,
                    "locked": False,
                    "zone_name": "unit.tests",
                    "modified_on": "2017-03-11T18:01:43.420689Z",
                    "created_on": "2017-03-11T18:01:43.420689Z",
                    "meta": {"auto_added": False},
                },
                {
                    "id": "fc12ab34cd5611334422ab3322997654",
                    "type": "A",
                    "name": "www.unit.tests",
                    "content": "2.2.3.4",
                    "proxiable": True,
                    "proxied": False,
                    "ttl": 300,
                    "locked": False,
                    "zone_id": "ff12ab34cd5611334422ab3322997650",
                    "zone_name": "unit.tests",
                    "modified_on": "2017-03-11T18:01:44.030044Z",
                    "created_on": "2017-03-11T18:01:44.030044Z",
                    "meta": {"auto_added": False},
                },
                {
                    "id": "fc12ab34cd5611334422ab3322997655",
                    "type": "A",
                    "name": "nc.unit.tests",
                    "content": "3.2.3.4",
                    "proxiable": True,
                    "proxied": False,
                    "ttl": 120,
                    "locked": False,
                    "zone_id": "ff12ab34cd5611334422ab3322997650",
                    "zone_name": "unit.tests",
                    "modified_on": "2017-03-11T18:01:44.030044Z",
                    "created_on": "2017-03-11T18:01:44.030044Z",
                    "meta": {"auto_added": False},
                },
                {
                    "id": "fc12ab34cd5611334422ab3322997655",
                    "type": "A",
                    "name": "ttl.unit.tests",
                    "content": "4.2.3.4",
                    "proxiable": True,
                    "proxied": False,
                    "ttl": 600,
                    "locked": False,
                    "zone_id": "ff12ab34cd5611334422ab3322997650",
                    "zone_name": "unit.tests",
                    "modified_on": "2017-03-11T18:01:44.030044Z",
                    "created_on": "2017-03-11T18:01:44.030044Z",
                    "meta": {"auto_added": False},
                },
                {
                    "id": "2a9140b17ffb0e6aed826049eec970b7",
                    "targets": [
                        {
                            "target": "url",
                            "constraint": {
                                "operator": "matches",
                                "value": "urlfwd.unit.tests/",
                            },
                        }
                    ],
                    "actions": [
                        {
                            "id": "forwarding_url",
                            "value": {
                                "url": "https://www.unit.tests",
                                "status_code": 302,
                            },
                        }
                    ],
                    "priority": 1,
                    "status": "active",
                    "created_on": "2021-06-25T20:10:50.000000Z",
                    "modified_on": "2021-06-28T22:38:10.000000Z",
                },
                {
                    "id": "2a9141b18ffb0e6aed826050eec970b8",
                    "targets": [
                        {
                            "target": "url",
                            "constraint": {
                                "operator": "matches",
                                "value": "urlfwdother.unit.tests/target",
                            },
                        }
                    ],
                    "actions": [
                        {
                            "id": "forwarding_url",
                            "value": {
                                "url": "https://target.unit.tests",
                                "status_code": 301,
                            },
                        }
                    ],
                    "priority": 2,
                    "status": "active",
                    "created_on": "2021-06-25T20:10:50.000000Z",
                    "modified_on": "2021-06-28T22:38:10.000000Z",
                },
            ]
        )

        # we don't care about the POST/create return values
        provider._request.return_value = {}

        # Test out the create rate-limit handling, then 9 successes
        provider._request.side_effect = [CloudflareRateLimitError('{}')] + (
            [None] * 5
        )

        wanted = Zone('unit.tests.', [])
        wanted.add_record(
            Record.new(
                wanted,
                'nc',
                {
                    'ttl': 60,  # TTL is below their min
                    'type': 'A',
                    'value': '3.2.3.4',
                },
            )
        )
        wanted.add_record(
            Record.new(
                wanted,
                'ttl',
                {'ttl': 300, 'type': 'A', 'value': '3.2.3.4'},  # TTL change
            )
        )
        wanted.add_record(
            Record.new(
                wanted,
                'urlfwd',
                {
                    'ttl': 300,
                    'type': 'URLFWD',
                    'value': {
                        'path': '/*',  # path change
                        'target': 'https://www.unit.tests/',  # target change
                        'code': 301,  # status_code change
                        'masking': '2',
                        'query': 0,
                    },
                },
            )
        )

        plan = provider.plan(wanted)
        # only see the delete & ttl update, below min-ttl is filtered out
        self.assertEqual(4, len(plan.changes))
        self.assertEqual(4, provider.apply(plan))
        self.assertTrue(plan.exists)
        # creates a the new value and then deletes all the old
        provider._request.assert_has_calls(
            [
                call(
                    'DELETE',
                    '/zones/42/pagerules/2a9141b18ffb0e6aed826050eec970b8',
                ),
                # this one used the zone_id lookup fallback, thus 42
                call(
                    'DELETE',
                    '/zones/42/dns_records/fc12ab34cd5611334422ab3322997653',
                ),
                call(
                    'DELETE',
                    '/zones/ff12ab34cd5611334422ab3322997650/'
                    'dns_records/fc12ab34cd5611334422ab3322997654',
                ),
                call(
                    'PUT',
                    '/zones/42/dns_records/fc12ab34cd5611334422ab3322997655',
                    data={
                        'content': '3.2.3.4',
                        'type': 'A',
                        'name': 'ttl.unit.tests',
                        'proxied': False,
                        'ttl': 300,
                    },
                ),
                call(
                    'PUT',
                    '/zones/42/pagerules/2a9140b17ffb0e6aed826049eec970b7',
                    data={
                        'targets': [
                            {
                                'target': 'url',
                                'constraint': {
                                    'operator': 'matches',
                                    'value': 'urlfwd.unit.tests/*',
                                },
                            }
                        ],
                        'actions': [
                            {
                                'id': 'forwarding_url',
                                'value': {
                                    'url': 'https://www.unit.tests/',
                                    'status_code': 301,
                                },
                            }
                        ],
                        'status': 'active',
                    },
                ),
            ]
        )

        # Run the basic apply tests but with an account_id
        provider = CloudflareProvider(
            'test',
            'email',
            'token',
            account_id='334234243423aaabb334342aaa343433',
            retry_period=0,
            strict_supports=False,
        )

        provider._request = Mock()

        provider._request.side_effect = [
            self.empty,  # no zones
            {'result': {'id': 42, 'name_servers': ['foo']}},  # zone create
        ] + [
            None
        ] * 34  # individual record creates

        # non-existent zone, create everything
        plan = provider.plan(self.expected)
        self.assertEqual(22, len(plan.changes))
        self.assertEqual(22, provider.apply(plan))
        self.assertFalse(plan.exists)

        provider._request.assert_has_calls(
            [
                # created the domain
                call(
                    'POST',
                    '/zones',
                    data={
                        'jump_start': False,
                        'name': 'unit.tests',
                        'account': {'id': '334234243423aaabb334342aaa343433'},
                    },
                ),
                # created at least one of the record with expected data
                call(
                    'POST',
                    '/zones/42/dns_records',
                    data={
                        'content': 'ns1.unit.tests.',
                        'type': 'NS',
                        'name': 'under.unit.tests',
                        'ttl': 3600,
                    },
                ),
                # make sure semicolons are not escaped when sending data
                call(
                    'POST',
                    '/zones/42/dns_records',
                    data={
                        'content': 'v=DKIM1;k=rsa;s=email;h=sha256;'
                        'p=A/kinda+of/long/string+with+numb3rs',
                        'type': 'TXT',
                        'name': 'txt.unit.tests',
                        'ttl': 600,
                    },
                ),
                # create at least one pagerules
                call(
                    'POST',
                    '/zones/42/pagerules',
                    data={
                        'targets': [
                            {
                                'target': 'url',
                                'constraint': {
                                    'operator': 'matches',
                                    'value': 'urlfwd.unit.tests/',
                                },
                            }
                        ],
                        'actions': [
                            {
                                'id': 'forwarding_url',
                                'value': {
                                    'url': 'http://www.unit.tests',
                                    'status_code': 302,
                                },
                            }
                        ],
                        'status': 'active',
                    },
                ),
            ],
            True,
        )
        # expected number of total calls
        self.assertEqual(36, provider._request.call_count)

        # Creating new zone with plan_type
        provider = CloudflareProvider(
            'test', 'email', 'token', 'account_id', plan_type='enterprise'
        )

        provider._request = Mock()
        provider._request.side_effect = [
            self.empty,  # no zones
            {'result': {'id': 42}},  # zone create
            {
                'result': [
                    {'legacy_id': 'free', 'id': 'plan-1'},
                    {'legacy_id': 'enterprise', 'id': 'plan-2'},
                ]
            },  # available plans
            {'result': {'plan': {'legacy_id': 'enterprise'}}},  # plan update
        ] + [
            self.empty
        ] * 34  # individual record creates

        # non-existent zone, create everything
        plan = provider.plan(self.expected)
        self.assertEqual(22, len(plan.changes))
        self.assertEqual(22, provider.apply(plan))
        self.assertFalse(plan.exists)

        provider._request.assert_has_calls(
            [
                # created the domain
                call(
                    'POST',
                    '/zones',
                    data={
                        'jump_start': False,
                        'name': 'unit.tests',
                        'account': {'id': 'account_id'},
                    },
                ),
                # get available plans
                call('GET', '/zones/42/available_plans'),
                # update plan
                call('PATCH', '/zones/42', data={'plan': {'id': 'plan-2'}}),
                call(
                    'POST',
                    '/zones/42/dns_records',
                    data={
                        'content': '1.2.3.4',
                        'name': 'unit.tests',
                        'type': 'A',
                        'ttl': 300,
                        'proxied': False,
                    },
                ),
            ],
            False,
        )
        # expected number of total calls
        self.assertEqual(38, provider._request.call_count)

        # Creating new zone without plan_type
        provider = CloudflareProvider(
            'test', 'email', 'token', 'account_id', plan_type=None
        )

        provider._request = Mock()
        provider._request.side_effect = [
            self.empty,  # no zones
            {'result': {'id': 42}},  # zone create
        ] + [
            self.empty
        ] * 34  # individual record creates

        # non-existent zone, create everything
        plan = provider.plan(self.expected)
        self.assertEqual(22, len(plan.changes))
        self.assertEqual(22, provider.apply(plan))
        self.assertFalse(plan.exists)

        provider._request.assert_has_calls(
            [
                # created the domain
                call(
                    'POST',
                    '/zones',
                    data={
                        'jump_start': False,
                        'name': 'unit.tests',
                        'account': {'id': 'account_id'},
                    },
                ),
                # no call to get available plans or update plan here
                call(
                    'POST',
                    '/zones/42/dns_records',
                    data={
                        'content': '1.2.3.4',
                        'name': 'unit.tests',
                        'type': 'A',
                        'ttl': 300,
                        'proxied': False,
                    },
                ),
            ],
            False,
        )
        # expected number of total calls
        self.assertEqual(36, provider._request.call_count)

        # Plan update when current plan differs
        provider = CloudflareProvider(
            'test', 'email', 'token', 'account_id', plan_type='enterprise'
        )
        provider._zones = {
            'unit.tests.': {'id': '42', 'cloudflare_plan': 'pro'}
        }

        provider._request = Mock()
        provider._request.side_effect = [
            self.empty,
            self.empty,
            # Get available plans
            {
                'result': [
                    {'legacy_id': 'pro', 'id': 'plan-1'},
                    {'legacy_id': 'enterprise', 'id': 'plan-2'},
                ]
            },
            # Update plan
            {'result': {'plan': {'legacy_id': 'enterprise'}}},
        ] + [
            self.empty
        ] * 34  # Create new records

        plan = provider.plan(self.expected)
        self.assertEqual(22, len(plan.changes))
        self.assertEqual(22, provider.apply(plan))

        provider._request.assert_has_calls(
            [
                # Get existing records
                call(
                    'GET',
                    '/zones/42/dns_records',
                    params={'page': 1, 'per_page': 100},
                ),
                # Get existing pagerules
                call('GET', '/zones/42/pagerules', params={'status': 'active'}),
                # Get available plans
                call('GET', '/zones/42/available_plans'),
                # Update plan
                call('PATCH', '/zones/42', data={'plan': {'id': 'plan-2'}}),
            ],
            False,
        )
        self.assertEqual(38, provider._request.call_count)

        # No plan update when current plan matches
        provider = CloudflareProvider(
            'test', 'email', 'token', 'account_id', plan_type='enterprise'
        )
        provider._zones = {
            'unit.tests.': {'id': '42', 'cloudflare_plan': 'enterprise'}
        }
        provider._request = Mock()
        provider._request.side_effect = [self.empty] * 2
        provider._update_plan = Mock()
        plan = provider.plan(self.expected)
        self.assertEqual(None, plan.meta)  # No meta changes when plans match
        self.assertEqual(2, provider._request.call_count)
        provider._update_plan.assert_not_called()

        # No plan meta when plan_type is None
        provider = CloudflareProvider(
            'test', 'email', 'token', 'account_id', plan_type=None
        )
        provider._zones = {
            'unit.tests.': {'id': '42', 'cloudflare_plan': 'pro'}
        }
        provider._request = Mock()
        provider._request.side_effect = [self.empty] * 2
        provider._update_plan = Mock()
        plan = provider.plan(self.expected)
        self.assertEqual(None, plan.meta)  # No meta when plan_type is None
        self.assertEqual(2, provider._request.call_count)
        provider._update_plan.assert_not_called()

    def test_update_add_swap(self):
        provider = CloudflareProvider('test', 'email', 'token', retry_period=0)

        provider.zone_records = Mock(
            return_value=[
                {
                    "id": "fc12ab34cd5611334422ab3322997653",
                    "type": "A",
                    "name": "a.unit.tests",
                    "content": "1.1.1.1",
                    "proxiable": True,
                    "proxied": False,
                    "ttl": 300,
                    "locked": False,
                    "zone_id": "ff12ab34cd5611334422ab3322997650",
                    "zone_name": "unit.tests",
                    "modified_on": "2017-03-11T18:01:43.420689Z",
                    "created_on": "2017-03-11T18:01:43.420689Z",
                    "meta": {"auto_added": False},
                },
                {
                    "id": "fc12ab34cd5611334422ab3322997654",
                    "type": "A",
                    "name": "a.unit.tests",
                    "content": "2.2.2.2",
                    "proxiable": True,
                    "proxied": False,
                    "ttl": 300,
                    "locked": False,
                    "zone_id": "ff12ab34cd5611334422ab3322997650",
                    "zone_name": "unit.tests",
                    "modified_on": "2017-03-11T18:01:43.420689Z",
                    "created_on": "2017-03-11T18:01:43.420689Z",
                    "meta": {"auto_added": False},
                },
            ]
        )

        provider._request = Mock()
        provider._request.side_effect = [
            CloudflareRateLimitError('{}'),
            self.empty,  # no zones
            {'result': {'id': 42, 'name_servers': ['foo']}},  # zone create
            None,
            None,
            None,
            None,
        ]

        # Add something and delete something
        zone = Zone('unit.tests.', [])
        existing = Record.new(
            zone,
            'a',
            {
                'ttl': 300,
                'type': 'A',
                # This matches the zone data above, one to swap, one to leave
                'values': ['1.1.1.1', '2.2.2.2'],
            },
        )
        new = Record.new(
            zone,
            'a',
            {
                'ttl': 300,
                'type': 'A',
                # This leaves one, swaps ones, and adds one
                'values': ['2.2.2.2', '3.3.3.3', '4.4.4.4'],
            },
        )
        change = Update(existing, new)
        plan = Plan(zone, zone, [change], True)
        provider._apply(plan)

        # get the list of zones, create a zone, add some records, update
        # something, and delete something
        provider._request.assert_has_calls(
            [
                call('GET', '/zones', params={'page': 1, 'per_page': 50}),
                call(
                    'POST',
                    '/zones',
                    data={'jump_start': False, 'name': 'unit.tests'},
                ),
                call(
                    'POST',
                    '/zones/42/dns_records',
                    data={
                        'content': '4.4.4.4',
                        'type': 'A',
                        'name': 'a.unit.tests',
                        'proxied': False,
                        'ttl': 300,
                    },
                ),
                call(
                    'PUT',
                    '/zones/42/dns_records/fc12ab34cd5611334422ab3322997654',
                    data={
                        'content': '2.2.2.2',
                        'type': 'A',
                        'name': 'a.unit.tests',
                        'proxied': False,
                        'ttl': 300,
                    },
                ),
                call(
                    'PUT',
                    '/zones/42/dns_records/fc12ab34cd5611334422ab3322997653',
                    data={
                        'content': '3.3.3.3',
                        'type': 'A',
                        'name': 'a.unit.tests',
                        'proxied': False,
                        'ttl': 300,
                    },
                ),
            ]
        )

    def test_update_delete(self):
        # We need another run so that we can delete, we can't both add and
        # delete in one go b/c of swaps
        provider = CloudflareProvider('test', 'email', 'token', retry_period=0)

        provider.zone_records = Mock(
            return_value=[
                {
                    "id": "fc12ab34cd5611334422ab3322997653",
                    "type": "NS",
                    "name": "unit.tests",
                    "content": "ns1.foo.bar",
                    "proxiable": True,
                    "proxied": False,
                    "ttl": 300,
                    "locked": False,
                    "zone_id": "ff12ab34cd5611334422ab3322997650",
                    "zone_name": "unit.tests",
                    "modified_on": "2017-03-11T18:01:43.420689Z",
                    "created_on": "2017-03-11T18:01:43.420689Z",
                    "meta": {"auto_added": False},
                },
                {
                    "id": "fc12ab34cd5611334422ab3322997654",
                    "type": "NS",
                    "name": "unit.tests",
                    "content": "ns2.foo.bar",
                    "proxiable": True,
                    "proxied": False,
                    "ttl": 300,
                    "locked": False,
                    "zone_id": "ff12ab34cd5611334422ab3322997650",
                    "zone_name": "unit.tests",
                    "modified_on": "2017-03-11T18:01:43.420689Z",
                    "created_on": "2017-03-11T18:01:43.420689Z",
                    "meta": {"auto_added": False},
                },
                {
                    "id": "2a9140b17ffb0e6aed826049eec974b7",
                    "targets": [
                        {
                            "target": "url",
                            "constraint": {
                                "operator": "matches",
                                "value": "urlfwd1.unit.tests/",
                            },
                        }
                    ],
                    "actions": [
                        {
                            "id": "forwarding_url",
                            "value": {
                                "url": "https://www.unit.tests",
                                "status_code": 302,
                            },
                        }
                    ],
                    "priority": 1,
                    "status": "active",
                    "created_on": "2021-06-25T20:10:50.000000Z",
                    "modified_on": "2021-06-28T22:38:10.000000Z",
                },
                {
                    "id": "2a9141b18ffb0e6aed826054eec970b8",
                    "targets": [
                        {
                            "target": "url",
                            "constraint": {
                                "operator": "matches",
                                "value": "urlfwd1.unit.tests/target",
                            },
                        }
                    ],
                    "actions": [
                        {
                            "id": "forwarding_url",
                            "value": {
                                "url": "https://target.unit.tests",
                                "status_code": 301,
                            },
                        }
                    ],
                    "priority": 2,
                    "status": "active",
                    "created_on": "2021-06-25T20:10:50.000000Z",
                    "modified_on": "2021-06-28T22:38:10.000000Z",
                },
            ]
        )

        provider._request = Mock()
        provider._request.side_effect = [
            CloudflareRateLimitError('{}'),
            self.empty,  # no zones
            {'result': {'id': 42, 'name_servers': ['foo']}},  # zone create
            None,
            None,
            None,
            None,
        ]

        # Add something and delete something
        zone = Zone('unit.tests.', [])
        existing = Record.new(
            zone,
            '',
            {
                'ttl': 300,
                'type': 'NS',
                # This matches the zone data above, one to delete, one to leave
                'values': ['ns1.foo.bar.', 'ns2.foo.bar.'],
            },
        )
        exstingurlfwd = Record.new(
            zone,
            'urlfwd1',
            {
                'ttl': 300,
                'type': 'URLFWD',
                'values': [
                    {
                        'path': '/',
                        'target': 'https://www.unit.tests',
                        'code': 302,
                        'masking': '2',
                        'query': 0,
                    },
                    {
                        'path': '/target',
                        'target': 'https://target.unit.tests',
                        'code': 301,
                        'masking': '2',
                        'query': 0,
                    },
                ],
            },
        )
        new = Record.new(
            zone,
            '',
            {
                'ttl': 300,
                'type': 'NS',
                # This leaves one and deletes one
                'value': 'ns2.foo.bar.',
            },
        )
        newurlfwd = Record.new(
            zone,
            'urlfwd1',
            {
                'ttl': 300,
                'type': 'URLFWD',
                'value': {
                    'path': '/',
                    'target': 'https://www.unit.tests',
                    'code': 302,
                    'masking': '2',
                    'query': 0,
                },
            },
        )
        change = Update(existing, new)
        changeurlfwd = Update(exstingurlfwd, newurlfwd)
        plan = Plan(zone, zone, [change, changeurlfwd], True)
        provider._apply(plan)

        # Get zones, create zone, create a record, delete a record
        provider._request.assert_has_calls(
            [
                call('GET', '/zones', params={'page': 1, 'per_page': 50}),
                call(
                    'POST',
                    '/zones',
                    data={'jump_start': False, 'name': 'unit.tests'},
                ),
                call(
                    'PUT',
                    '/zones/42/dns_records/fc12ab34cd5611334422ab3322997654',
                    data={
                        'content': 'ns2.foo.bar.',
                        'type': 'NS',
                        'name': 'unit.tests',
                        'ttl': 300,
                    },
                ),
                call(
                    'DELETE',
                    '/zones/42/dns_records/fc12ab34cd5611334422ab3322997653',
                ),
                call(
                    'PUT',
                    '/zones/42/pagerules/2a9140b17ffb0e6aed826049eec974b7',
                    data={
                        'targets': [
                            {
                                'target': 'url',
                                'constraint': {
                                    'operator': 'matches',
                                    'value': 'urlfwd1.unit.tests/',
                                },
                            }
                        ],
                        'actions': [
                            {
                                'id': 'forwarding_url',
                                'value': {
                                    'url': 'https://www.unit.tests',
                                    'status_code': 302,
                                },
                            }
                        ],
                        'status': 'active',
                    },
                ),
                call(
                    'DELETE',
                    '/zones/42/pagerules/2a9141b18ffb0e6aed826054eec970b8',
                ),
            ]
        )

    def test_pagerules(self):
        provider = CloudflareProvider(
            'test', 'email', 'token', retry_period=0, pagerules=False
        )

        # Set things up to preexist/mock as necessary
        zone = Zone('unit.tests.', [])
        # Stuff a fake zone id in place
<<<<<<< HEAD
        provider._zones = {zone.name: {'id': '42'}}
=======
        provider._zones = {zone.name: {'id': '42', 'name_servers': ['foo']}}
>>>>>>> ad474fbb
        provider._request = Mock()
        side_effect = [
            {
                'result': [],
                'result_info': {'count': 0, 'per_page': 50},
                # /zones/42/dns_records
            },
            {
                'result': [
                    {
                        "id": "2a9140b17ffb0e6aed826049eec974b7",
                        "targets": [
                            {
                                "target": "url",
                                "constraint": {
                                    "operator": "matches",
                                    "value": "urlfwd1.unit.tests/",
                                },
                            }
                        ],
                        "actions": [
                            {
                                "id": "forwarding_url",
                                "value": {
                                    "url": "https://www.unit.tests",
                                    "status_code": 302,
                                },
                            }
                        ],
                        "priority": 1,
                        "status": "active",
                        "created_on": "2021-06-25T20:10:50.000000Z",
                        "modified_on": "2021-06-28T22:38:10.000000Z",
                    }
                ],
                'result_info': {'count': 1, 'per_page': 50},
                # /zones/42/pagerules
            },
        ]
        provider._request.side_effect = side_effect

        # Now we populate, and expect to see nothing
        self.assertFalse(provider.plan(zone))
        # We should have had only a single call to get the dns_records, no
        # calls to pagerules
        provider._request.assert_called_once()

        # reset things
        provider._zone_records = {}
        provider.SUPPORTS.add('URLFWD')
        provider._request.side_effect = side_effect
        # enable pagerules
        provider.pagerules = True
        # plan again, this time we expect both calls and a record
        plan = provider.plan(zone)
        self.assertEqual(1, len(plan.changes))
        change = list(plan.changes)[0]
        self.assertEqual('URLFWD', change.record._type)
        provider._request.assert_has_calls(
            [
                call(
                    'GET',
                    '/zones/42/dns_records',
                    params={'page': 1, 'per_page': 100},
                ),
                call('GET', '/zones/42/pagerules', params={'status': 'active'}),
            ]
        )

    def test_ptr(self):
        provider = CloudflareProvider('test', 'email', 'token')

        zone = Zone('unit.tests.', [])
        # PTR record
        ptr_record = Record.new(
            zone, 'ptr', {'ttl': 300, 'type': 'PTR', 'value': 'foo.bar.com.'}
        )

        ptr_record_contents = provider._gen_data(ptr_record)
        self.assertEqual(
            {
                'name': 'ptr.unit.tests',
                'ttl': 300,
                'type': 'PTR',
                'content': 'foo.bar.com.',
            },
            list(ptr_record_contents)[0],
        )

    def test_loc(self):
        self.maxDiff = None
        provider = CloudflareProvider('test', 'email', 'token')

        zone = Zone('unit.tests.', [])
        # LOC record
        loc_record = Record.new(
            zone,
            'example',
            {
                'ttl': 300,
                'type': 'LOC',
                'value': {
                    'lat_degrees': 31,
                    'lat_minutes': 58,
                    'lat_seconds': 52.1,
                    'lat_direction': 'S',
                    'long_degrees': 115,
                    'long_minutes': 49,
                    'long_seconds': 11.7,
                    'long_direction': 'E',
                    'altitude': 20,
                    'size': 10,
                    'precision_horz': 10,
                    'precision_vert': 2,
                },
            },
        )

        loc_record_contents = provider._gen_data(loc_record)
        self.assertEqual(
            {
                'name': 'example.unit.tests',
                'ttl': 300,
                'type': 'LOC',
                'data': {
                    'lat_degrees': 31,
                    'lat_minutes': 58,
                    'lat_seconds': 52.1,
                    'lat_direction': 'S',
                    'long_degrees': 115,
                    'long_minutes': 49,
                    'long_seconds': 11.7,
                    'long_direction': 'E',
                    'altitude': 20,
                    'size': 10,
                    'precision_horz': 10,
                    'precision_vert': 2,
                },
            },
            list(loc_record_contents)[0],
        )

    def test_naptr(self):
        self.maxDiff = None
        provider = CloudflareProvider('test', 'email', 'token')

        cf_data = {
            'comment': None,
            'content': '20 100 "S" "SIP+D2U" "" _sip._udp.unit.tests.',
            'created_on': '2023-01-08T01:02:34.567985Z',
            'data': {
                'flags': 'S',
                'order': 20,
                'preference': 100,
                'regex': '',
                'replacement': '_sip._udp.unit.tests.',
                'service': 'SIP+D2U',
            },
            'id': '8b60c8518d09465ffc7741b7a4a431f98',
            'locked': False,
            'meta': {
                'auto_added': False,
                'managed_by_apps': False,
                'managed_by_argo_tunnel': False,
                'source': 'primary',
            },
            'modified_on': '2023-01-08T01:02:34.567985Z',
            'name': 'naptr.unit.tests',
            'proxiable': False,
            'proxied': False,
            'tags': [],
            'ttl': 1,
            'type': 'NAPTR',
            'zone_id': 'd515defe41b173bee9488d9a4b5f5de9f',
            'zone_name': 'unit.tests',
        }
        data = provider._data_for_NAPTR('NAPTR', [cf_data])
        self.assertEqual(
            {
                'ttl': 300,
                'type': 'NAPTR',
                'values': [
                    {
                        'flags': 'S',
                        'order': 20,
                        'preference': 100,
                        'regexp': '',
                        'replacement': '_sip._udp.unit.tests.',
                        'service': 'SIP+D2U',
                    }
                ],
            },
            data,
        )

        zone = Zone('unit.tests.', [])
        record = Record.new(zone, 'naptr', data)
        contents = list(provider._contents_for_NAPTR(record))
        self.assertEqual([{'data': cf_data['data']}], contents)

        key = provider._gen_key(cf_data)
        self.assertEqual('20 100 "S" "SIP+D2U" "" _sip._udp.unit.tests.', key)

    def test_srv(self):
        provider = CloudflareProvider('test', 'email', 'token')

        zone = Zone('unit.tests.', [])
        # SRV record not under a sub-domain
        srv_record = Record.new(
            zone,
            '_example._tcp',
            {
                'ttl': 300,
                'type': 'SRV',
                'value': {
                    'port': 1234,
                    'priority': 0,
                    'target': 'nc.unit.tests.',
                    'weight': 5,
                },
            },
        )
        # SRV record under a sub-domain
        srv_record_with_sub = Record.new(
            zone,
            '_example._tcp.sub',
            {
                'ttl': 300,
                'type': 'SRV',
                'value': {
                    'port': 1234,
                    'priority': 0,
                    'target': 'nc.unit.tests.',
                    'weight': 5,
                },
            },
        )

        srv_record_contents = provider._gen_data(srv_record)
        srv_record_with_sub_contents = provider._gen_data(srv_record_with_sub)
        self.assertEqual(
            {
                'name': '_example._tcp.unit.tests',
                'ttl': 300,
                'type': 'SRV',
                'data': {
                    'service': '_example',
                    'proto': '_tcp',
                    'name': 'unit.tests.',
                    'priority': 0,
                    'weight': 5,
                    'port': 1234,
                    'target': 'nc.unit.tests',
                },
            },
            list(srv_record_contents)[0],
        )
        self.assertEqual(
            {
                'name': '_example._tcp.sub.unit.tests',
                'ttl': 300,
                'type': 'SRV',
                'data': {
                    'service': '_example',
                    'proto': '_tcp',
                    'name': 'sub',
                    'priority': 0,
                    'weight': 5,
                    'port': 1234,
                    'target': 'nc.unit.tests',
                },
            },
            list(srv_record_with_sub_contents)[0],
        )

    def test_svcb(self):
        provider = CloudflareProvider('test', 'email', 'token')

        value = {
            'svcpriority': 42,
            'targetname': 'www.unit.tests.',
            'svcparams': {
                'alpn': ['h3', 'h2'],
                'ipv4hint': '127.0.0.1',
                'no-default-alpn': None,
            },
        }
        data = {'type': 'SVCB', 'ttl': 93, 'value': value}
        zone = Zone('unit.tests.', [])
        record = Record.new(zone, 'svcb', data, lenient=True)
        contents = list(provider._contents_for_SVCB(record))
        self.assertEqual(
            {
                'priority': value['svcpriority'],
                'target': value['targetname'],
                'value': ' alpn="h3,h2" ipv4hint="127.0.0.1" no-default-alpn',
            },
            contents[0]['data'],
        )

    def test_txt(self):
        provider = CloudflareProvider('test', 'email', 'token')

        # single record w/content
        data = provider._data_for_TXT(
            'TXT', [{'ttl': 42, 'content': 'hello world'}]
        )
        self.assertEqual(
            {'ttl': 42, 'type': 'TXT', 'values': ['hello world']}, data
        )

        # missing content, equivilent to empty from CF
        data = provider._data_for_TXT('TXT', [{'ttl': 42}])
        self.assertEqual({'ttl': 42, 'type': 'TXT', 'values': ['']}, data)

    def test_alias(self):
        provider = CloudflareProvider('test', 'email', 'token')

        # A CNAME for us to transform to ALIAS
        provider.zone_records = Mock(
            return_value=[
                {
                    "id": "fc12ab34cd5611334422ab3322997642",
                    "type": "CNAME",
                    "name": "unit.tests",
                    "content": "www.unit.tests",
                    "proxiable": True,
                    "proxied": False,
                    "ttl": 300,
                    "locked": False,
                    "zone_id": "ff12ab34cd5611334422ab3322997650",
                    "zone_name": "unit.tests",
                    "modified_on": "2017-03-11T18:01:43.420689Z",
                    "created_on": "2017-03-11T18:01:43.420689Z",
                    "meta": {"auto_added": False},
                }
            ]
        )

        zone = Zone('unit.tests.', [])
        provider.populate(zone)
        self.assertEqual(1, len(zone.records))
        record = list(zone.records)[0]
        self.assertEqual('', record.name)
        self.assertEqual('unit.tests.', record.fqdn)
        self.assertEqual('ALIAS', record._type)
        self.assertEqual('www.unit.tests.', record.value)

        # Make sure we transform back to CNAME going the other way
        contents = provider._gen_data(record)
        self.assertEqual(
            {
                'content': 'www.unit.tests.',
                'name': 'unit.tests',
                'proxied': False,
                'ttl': 300,
                'type': 'CNAME',
            },
            list(contents)[0],
        )

    def test_gen_key(self):
        provider = CloudflareProvider('test', 'email', 'token')

        for expected, data in (
            ('foo.bar.com.', {'content': 'foo.bar.com.', 'type': 'CNAME'}),
            (
                '10 foo.bar.com.',
                {'content': 'foo.bar.com.', 'priority': 10, 'type': 'MX'},
            ),
            (
                '0 tag some-value',
                {
                    'data': {'flags': 0, 'tag': 'tag', 'value': 'some-value'},
                    'type': 'CAA',
                },
            ),
            (
                '42 100 thing-were-pointed.at 101',
                {
                    'data': {
                        'port': 42,
                        'priority': 100,
                        'target': 'thing-were-pointed.at',
                        'weight': 101,
                    },
                    'type': 'SRV',
                },
            ),
            (
                '31 58 52.1 S 115 49 11.7 E 20 10 10 2',
                {
                    'data': {
                        'lat_degrees': 31,
                        'lat_minutes': 58,
                        'lat_seconds': 52.1,
                        'lat_direction': 'S',
                        'long_degrees': 115,
                        'long_minutes': 49,
                        'long_seconds': 11.7,
                        'long_direction': 'E',
                        'altitude': 20,
                        'size': 10,
                        'precision_horz': 10,
                        'precision_vert': 2,
                    },
                    'type': 'LOC',
                },
            ),
            (
                '99 www.unit.tests. alpn="h3,h2"',
                {
                    'data': {
                        'priority': 99,
                        'target': 'www.unit.tests.',
                        'value': 'alpn="h3,h2"',
                    },
                    'type': 'SVCB',
                },
            ),
        ):
            self.assertEqual(expected, provider._gen_key(data))

    def test_cdn(self):
        provider = CloudflareProvider(
            'test', 'email', 'token', 'account_id', True
        )

        # A CNAME for us to transform to ALIAS
        provider.zone_records = Mock(
            return_value=[
                {
                    "id": "fc12ab34cd5611334422ab3322997642",
                    "type": "CNAME",
                    "name": "cname.unit.tests",
                    "content": "www.unit.tests",
                    "proxiable": True,
                    "proxied": True,
                    "ttl": 300,
                    "locked": False,
                    "zone_id": "ff12ab34cd5611334422ab3322997650",
                    "zone_name": "unit.tests",
                    "modified_on": "2017-03-11T18:01:43.420689Z",
                    "created_on": "2017-03-11T18:01:43.420689Z",
                    "meta": {"auto_added": False},
                },
                {
                    "id": "fc12ab34cd5611334422ab3322997642",
                    "type": "A",
                    "name": "a.unit.tests",
                    "content": "1.1.1.1",
                    "proxiable": True,
                    "proxied": True,
                    "ttl": 300,
                    "locked": False,
                    "zone_id": "ff12ab34cd5611334422ab3322997650",
                    "zone_name": "unit.tests",
                    "modified_on": "2017-03-11T18:01:43.420689Z",
                    "created_on": "2017-03-11T18:01:43.420689Z",
                    "meta": {"auto_added": False},
                },
                {
                    "id": "fc12ab34cd5611334422ab3322997642",
                    "type": "A",
                    "name": "a.unit.tests",
                    "content": "1.1.1.2",
                    "proxiable": True,
                    "proxied": True,
                    "ttl": 300,
                    "locked": False,
                    "zone_id": "ff12ab34cd5611334422ab3322997650",
                    "zone_name": "unit.tests",
                    "modified_on": "2017-03-11T18:01:43.420689Z",
                    "created_on": "2017-03-11T18:01:43.420689Z",
                    "meta": {"auto_added": False},
                },
                {
                    "id": "fc12ab34cd5611334422ab3322997642",
                    "type": "A",
                    "name": "multi.unit.tests",
                    "content": "1.1.1.3",
                    "proxiable": True,
                    "proxied": True,
                    "ttl": 300,
                    "locked": False,
                    "zone_id": "ff12ab34cd5611334422ab3322997650",
                    "zone_name": "unit.tests",
                    "modified_on": "2017-03-11T18:01:43.420689Z",
                    "created_on": "2017-03-11T18:01:43.420689Z",
                    "meta": {"auto_added": False},
                },
                {
                    "id": "fc12ab34cd5611334422ab3322997642",
                    "type": "AAAA",
                    "name": "multi.unit.tests",
                    "content": "::1",
                    "proxiable": True,
                    "proxied": True,
                    "ttl": 300,
                    "locked": False,
                    "zone_id": "ff12ab34cd5611334422ab3322997650",
                    "zone_name": "unit.tests",
                    "modified_on": "2017-03-11T18:01:43.420689Z",
                    "created_on": "2017-03-11T18:01:43.420689Z",
                    "meta": {"auto_added": False},
                },
            ]
        )

        zone = Zone('unit.tests.', [])
        provider.populate(zone)

        # the two A records get merged into one CNAME record pointing to
        # the CDN.
        self.assertEqual(3, len(zone.records))

        ordered = sorted(zone.records, key=lambda r: r.name)

        record = ordered[0]
        self.assertEqual('a', record.name)
        self.assertEqual('a.unit.tests.', record.fqdn)
        self.assertEqual('CNAME', record._type)
        self.assertEqual('a.unit.tests.cdn.cloudflare.net.', record.value)

        record = ordered[1]
        self.assertEqual('cname', record.name)
        self.assertEqual('cname.unit.tests.', record.fqdn)
        self.assertEqual('CNAME', record._type)
        self.assertEqual('cname.unit.tests.cdn.cloudflare.net.', record.value)

        record = ordered[2]
        self.assertEqual('multi', record.name)
        self.assertEqual('multi.unit.tests.', record.fqdn)
        self.assertEqual('CNAME', record._type)
        self.assertEqual('multi.unit.tests.cdn.cloudflare.net.', record.value)

        # CDN enabled records can't be updated, we don't know the real values
        # never point a Cloudflare record to itself.
        wanted = Zone('unit.tests.', [])
        wanted.add_record(
            Record.new(
                wanted,
                'cname',
                {
                    'ttl': 300,
                    'type': 'CNAME',
                    'value': 'change.unit.tests.cdn.cloudflare.net.',
                },
            )
        )
        wanted.add_record(
            Record.new(
                wanted,
                'new',
                {
                    'ttl': 300,
                    'type': 'CNAME',
                    'value': 'new.unit.tests.cdn.cloudflare.net.',
                },
            )
        )
        wanted.add_record(
            Record.new(
                wanted,
                'created',
                {'ttl': 300, 'type': 'CNAME', 'value': 'www.unit.tests.'},
            )
        )

        plan = provider.plan(wanted)
        self.assertEqual(1, len(plan.changes))

    def test_cdn_alias(self):
        provider = CloudflareProvider(
            'test', 'email', 'token', 'account_id', True
        )

        # A CNAME for us to transform to ALIAS
        provider.zone_records = Mock(
            return_value=[
                {
                    "id": "fc12ab34cd5611334422ab3322997642",
                    "type": "CNAME",
                    "name": "unit.tests",
                    "content": "www.unit.tests",
                    "proxiable": True,
                    "proxied": True,
                    "ttl": 300,
                    "locked": False,
                    "zone_id": "ff12ab34cd5611334422ab3322997650",
                    "zone_name": "unit.tests",
                    "modified_on": "2017-03-11T18:01:43.420689Z",
                    "created_on": "2017-03-11T18:01:43.420689Z",
                    "meta": {"auto_added": False},
                }
            ]
        )

        zone = Zone('unit.tests.', [])
        provider.populate(zone)
        self.assertEqual(1, len(zone.records))
        record = list(zone.records)[0]
        self.assertEqual('', record.name)
        self.assertEqual('unit.tests.', record.fqdn)
        self.assertEqual('ALIAS', record._type)
        self.assertEqual('unit.tests.cdn.cloudflare.net.', record.value)

        # CDN enabled records can't be updated, we don't know the real values
        # never point a Cloudflare record to itself.
        wanted = Zone('unit.tests.', [])
        wanted.add_record(
            Record.new(
                wanted,
                '',
                {
                    'ttl': 300,
                    'type': 'ALIAS',
                    'value': 'change.unit.tests.cdn.cloudflare.net.',
                },
            )
        )

        plan = provider.plan(wanted)
        self.assertEqual(False, hasattr(plan, 'changes'))

    def test_unproxiabletype_recordfor_returnsrecordwithnocloudflare(self):
        provider = CloudflareProvider('test', 'email', 'token')
        name = "unit.tests"
        _type = "NS"
        zone_records = [
            {
                "id": "fc12ab34cd5611334422ab3322997654",
                "type": _type,
                "name": name,
                "content": "ns2.foo.bar",
                "proxiable": True,
                "proxied": False,
                "ttl": 300,
                "locked": False,
                "zone_id": "ff12ab34cd5611334422ab3322997650",
                "zone_name": "unit.tests",
                "modified_on": "2017-03-11T18:01:43.420689Z",
                "created_on": "2017-03-11T18:01:43.420689Z",
                "meta": {"auto_added": False},
            }
        ]
        provider.zone_records = Mock(return_value=zone_records)
        zone = Zone('unit.tests.', [])
        provider.populate(zone)

        record = provider._record_for(zone, name, _type, zone_records, False)

        self.assertFalse(record._octodns.get('auto-ttl', False))
        self.assertFalse(record._octodns.get('proxied', False))

    def test_proxiabletype_recordfor_retrecordwithcloudflareunproxied(self):
        provider = CloudflareProvider('test', 'email', 'token')
        name = "multi.unit.tests"
        _type = "AAAA"
        zone_records = [
            {
                "id": "fc12ab34cd5611334422ab3322997642",
                "type": _type,
                "name": name,
                "content": "::1",
                "proxiable": True,
                "proxied": False,
                "ttl": 300,
                "locked": False,
                "zone_id": "ff12ab34cd5611334422ab3322997650",
                "zone_name": "unit.tests",
                "modified_on": "2017-03-11T18:01:43.420689Z",
                "created_on": "2017-03-11T18:01:43.420689Z",
                "meta": {"auto_added": False},
            }
        ]
        provider.zone_records = Mock(return_value=zone_records)
        zone = Zone('unit.tests.', [])
        provider.populate(zone)

        record = provider._record_for(zone, name, _type, zone_records, False)

        self.assertFalse(
            record._octodns.get('cloudflare', {}).get('proxied', False)
        )

    def test_proxiabletype_recordfor_returnsrecordwithcloudflareproxied(self):
        provider = CloudflareProvider('test', 'email', 'token')
        name = "multi.unit.tests"
        _type = "AAAA"
        zone_records = [
            {
                "id": "fc12ab34cd5611334422ab3322997642",
                "type": _type,
                "name": name,
                "content": "::1",
                "proxiable": True,
                "proxied": True,
                "ttl": 1,
                "locked": False,
                "zone_id": "ff12ab34cd5611334422ab3322997650",
                "zone_name": "unit.tests",
                "modified_on": "2017-03-11T18:01:43.420689Z",
                "created_on": "2017-03-11T18:01:43.420689Z",
                "meta": {"auto_added": False},
            }
        ]
        provider.zone_records = Mock(return_value=zone_records)
        zone = Zone('unit.tests.', [])
        provider.populate(zone)

        record = provider._record_for(zone, name, _type, zone_records, False)

        self.assertTrue(record._octodns['cloudflare']['auto-ttl'])
        self.assertTrue(record._octodns['cloudflare']['proxied'])

    def test_record_for_auto_ttl_no_proxied(self):
        provider = CloudflareProvider('test', 'email', 'token')
        name = "proxied.unit.tests"
        _type = "A"
        zone_records = [
            {
                "id": "fc12ab34cd5611334422ab3322997642",
                "type": _type,
                "name": name,
                "content": "4.3.2.1",
                "proxiable": True,
                "proxied": False,
                "ttl": 1,
                "locked": False,
                "zone_id": "ff12ab34cd5611334422ab3322997650",
                "zone_name": "unit.tests",
                "modified_on": "2017-03-11T18:01:43.420689Z",
                "created_on": "2017-03-11T18:01:43.420689Z",
                "meta": {"auto_added": False},
            }
        ]

        zone = Zone('unit.tests.', [])
        record = provider._record_for(zone, name, _type, zone_records, False)

        self.assertTrue(record._octodns['cloudflare']['auto-ttl'])
        self.assertFalse(record._octodns['cloudflare'].get('proxied', False))

    def test_proxiedrecordandnewttl_includechange_returnsfalse(self):
        provider = CloudflareProvider('test', 'email', 'token')
        zone = Zone('unit.tests.', [])
        existing = set_record_proxied_flag(
            Record.new(
                zone,
                'a',
                {'ttl': 1, 'type': 'A', 'values': ['1.1.1.1', '2.2.2.2']},
            ),
            True,
        )
        new = set_record_proxied_flag(
            Record.new(
                zone,
                'a',
                {'ttl': 300, 'type': 'A', 'values': ['1.1.1.1', '2.2.2.2']},
            ),
            True,
        )
        change = Update(existing, new)

        include_change = provider._include_change(change)

        self.assertFalse(include_change)

    def test_auto_ttl_ignores_ttl_change(self):
        provider = CloudflareProvider('test', 'email', 'token')
        zone = Zone('unit.tests.', [])
        existing = set_record_auto_ttl_flag(
            Record.new(
                zone,
                'a',
                {'ttl': 1, 'type': 'A', 'values': ['1.1.1.1', '2.2.2.2']},
            ),
            True,
        )
        new = set_record_auto_ttl_flag(
            Record.new(
                zone,
                'a',
                {'ttl': 300, 'type': 'A', 'values': ['1.1.1.1', '2.2.2.2']},
            ),
            True,
        )
        change = Update(existing, new)

        include_change = provider._include_change(change)

        self.assertFalse(include_change)

        # if flag is false, would return the change
        existing = set_record_auto_ttl_flag(existing, False)
        include_change = provider._include_change(change)
        self.assertTrue(include_change)

    def test_include_change_special_flags(self):
        provider = CloudflareProvider('test', 'email', 'token')

        zone = Zone('unit.tests.', [])
        a1_plain = Record.new(
            zone, 'www', {'ttl': 300, 'type': 'A', 'value': '1.2.3.4'}
        )
        a1_proxied = set_record_proxied_flag(
            Record.new(
                zone, 'www', {'ttl': 300, 'type': 'A', 'value': '1.2.3.4'}
            ),
            True,
        )
        a1_auto_ttl = set_record_auto_ttl_flag(
            Record.new(
                zone, 'www', {'ttl': 300, 'type': 'A', 'value': '1.2.3.4'}
            ),
            True,
        )

        # plain <-> proxied
        self.assertTrue(provider._include_change(Update(a1_plain, a1_proxied)))
        self.assertTrue(provider._include_change(Update(a1_proxied, a1_plain)))
        # plain <-> auto-ttl
        self.assertTrue(provider._include_change(Update(a1_plain, a1_auto_ttl)))
        self.assertTrue(provider._include_change(Update(a1_auto_ttl, a1_plain)))
        # proxied <-> auto-ttl
        self.assertTrue(
            provider._include_change(Update(a1_proxied, a1_auto_ttl))
        )
        self.assertTrue(
            provider._include_change(Update(a1_auto_ttl, a1_proxied))
        )

        # no special flag changes
        self.assertFalse(provider._include_change(Update(a1_plain, a1_plain)))
        self.assertFalse(
            provider._include_change(Update(a1_proxied, a1_proxied))
        )
        self.assertFalse(
            provider._include_change(Update(a1_auto_ttl, a1_auto_ttl))
        )

    def test_include_change_min_ttl(self):
        provider = CloudflareProvider('test', 'email', 'token')

        zone = Zone('unit.tests.', [])
        below1 = Record.new(
            zone, 'www', {'ttl': 42, 'type': 'A', 'value': '1.2.3.4'}
        )
        below2 = Record.new(
            zone, 'www', {'ttl': 119, 'type': 'A', 'value': '1.2.3.4'}
        )
        edge = Record.new(
            zone, 'www', {'ttl': 120, 'type': 'A', 'value': '1.2.3.4'}
        )
        above1 = Record.new(
            zone, 'www', {'ttl': 121, 'type': 'A', 'value': '1.2.3.4'}
        )
        above2 = Record.new(
            zone, 'www', {'ttl': 500, 'type': 'A', 'value': '1.2.3.4'}
        )

        # both below
        self.assertFalse(provider._include_change(Update(below1, below1)))
        self.assertFalse(provider._include_change(Update(below1, below2)))
        self.assertFalse(provider._include_change(Update(below2, below1)))
        self.assertFalse(provider._include_change(Update(below2, below2)))

        # one below, other at
        self.assertFalse(provider._include_change(Update(below1, edge)))
        self.assertFalse(provider._include_change(Update(below2, edge)))
        self.assertFalse(provider._include_change(Update(edge, below1)))
        self.assertFalse(provider._include_change(Update(edge, below2)))

        # both at
        self.assertFalse(provider._include_change(Update(edge, edge)))

        # one at, other above
        self.assertTrue(provider._include_change(Update(edge, above1)))
        self.assertTrue(provider._include_change(Update(edge, above2)))
        self.assertTrue(provider._include_change(Update(above1, edge)))
        self.assertTrue(provider._include_change(Update(above2, edge)))

        # both above
        self.assertTrue(provider._include_change(Update(above1, above2)))
        self.assertTrue(provider._include_change(Update(above2, above1)))
        self.assertFalse(provider._include_change(Update(above1, above1)))
        self.assertFalse(provider._include_change(Update(above2, above2)))

        # one below, one above
        self.assertTrue(provider._include_change(Update(below2, above1)))
        self.assertTrue(provider._include_change(Update(above1, below2)))

    def test_unproxiabletype_gendata_returnsnoproxied(self):
        provider = CloudflareProvider('test', 'email', 'token')
        zone = Zone('unit.tests.', [])
        record = Record.new(
            zone, 'a', {'ttl': 3600, 'type': 'NS', 'value': 'ns1.unit.tests.'}
        )

        data = next(provider._gen_data(record))

        self.assertFalse('proxied' in data)

    def test_proxiabletype_gendata_returnsunproxied(self):
        provider = CloudflareProvider('test', 'email', 'token')
        zone = Zone('unit.tests.', [])
        record = set_record_proxied_flag(
            Record.new(
                zone, 'a', {'ttl': 300, 'type': 'A', 'value': '1.2.3.4'}
            ),
            False,
        )

        data = next(provider._gen_data(record))

        self.assertFalse(data['proxied'])

    def test_proxiabletype_gendata_returnsproxied(self):
        provider = CloudflareProvider('test', 'email', 'token')
        zone = Zone('unit.tests.', [])
        record = set_record_proxied_flag(
            Record.new(
                zone, 'a', {'ttl': 300, 'type': 'A', 'value': '1.2.3.4'}
            ),
            True,
        )

        data = next(provider._gen_data(record))

        self.assertTrue(data['proxied'])

    def test_createrecord_extrachanges_returnsemptylist(self):
        provider = CloudflareProvider('test', 'email', 'token')
        provider.zone_records = Mock(return_value=[])
        existing = Zone('unit.tests.', [])
        provider.populate(existing)
        provider.zone_records = Mock(
            return_value=[
                {
                    "id": "fc12ab34cd5611334422ab3322997642",
                    "type": "CNAME",
                    "name": "a.unit.tests",
                    "content": "www.unit.tests",
                    "proxiable": True,
                    "proxied": True,
                    "ttl": 300,
                    "locked": False,
                    "zone_id": "ff12ab34cd5611334422ab3322997650",
                    "zone_name": "unit.tests",
                    "modified_on": "2017-03-11T18:01:43.420689Z",
                    "created_on": "2017-03-11T18:01:43.420689Z",
                    "meta": {"auto_added": False},
                }
            ]
        )
        desired = Zone('unit.tests.', [])
        provider.populate(desired)
        changes = existing.changes(desired, provider)

        extra_changes = provider._extra_changes(existing, desired, changes)

        self.assertFalse(extra_changes)

    def test_updaterecord_extrachanges_returnsemptylist(self):
        provider = CloudflareProvider('test', 'email', 'token')
        provider.zone_records = Mock(
            return_value=[
                {
                    "id": "fc12ab34cd5611334422ab3322997642",
                    "type": "CNAME",
                    "name": "a.unit.tests",
                    "content": "www.unit.tests",
                    "proxiable": True,
                    "proxied": True,
                    "ttl": 120,
                    "locked": False,
                    "zone_id": "ff12ab34cd5611334422ab3322997650",
                    "zone_name": "unit.tests",
                    "modified_on": "2017-03-11T18:01:43.420689Z",
                    "created_on": "2017-03-11T18:01:43.420689Z",
                    "meta": {"auto_added": False},
                }
            ]
        )
        existing = Zone('unit.tests.', [])
        provider.populate(existing)
        provider.zone_records = Mock(
            return_value=[
                {
                    "id": "fc12ab34cd5611334422ab3322997642",
                    "type": "CNAME",
                    "name": "a.unit.tests",
                    "content": "www.unit.tests",
                    "proxiable": True,
                    "proxied": True,
                    "ttl": 300,
                    "locked": False,
                    "zone_id": "ff12ab34cd5611334422ab3322997650",
                    "zone_name": "unit.tests",
                    "modified_on": "2017-03-11T18:01:43.420689Z",
                    "created_on": "2017-03-11T18:01:43.420689Z",
                    "meta": {"auto_added": False},
                }
            ]
        )
        desired = Zone('unit.tests.', [])
        provider.populate(desired)
        changes = existing.changes(desired, provider)

        extra_changes = provider._extra_changes(existing, desired, changes)

        self.assertFalse(extra_changes)

    def test_deleterecord_extrachanges_returnsemptylist(self):
        provider = CloudflareProvider('test', 'email', 'token')
        provider.zone_records = Mock(
            return_value=[
                {
                    "id": "fc12ab34cd5611334422ab3322997642",
                    "type": "CNAME",
                    "name": "a.unit.tests",
                    "content": "www.unit.tests",
                    "proxiable": True,
                    "proxied": True,
                    "ttl": 300,
                    "locked": False,
                    "zone_id": "ff12ab34cd5611334422ab3322997650",
                    "zone_name": "unit.tests",
                    "modified_on": "2017-03-11T18:01:43.420689Z",
                    "created_on": "2017-03-11T18:01:43.420689Z",
                    "meta": {"auto_added": False},
                }
            ]
        )
        existing = Zone('unit.tests.', [])
        provider.populate(existing)
        provider.zone_records = Mock(return_value=[])
        desired = Zone('unit.tests.', [])
        provider.populate(desired)
        changes = existing.changes(desired, provider)

        extra_changes = provider._extra_changes(existing, desired, changes)

        self.assertFalse(extra_changes)

    def test_proxify_extrachanges_returnsupdatelist(self):
        provider = CloudflareProvider('test', 'email', 'token')
        provider.zone_records = Mock(
            return_value=[
                {
                    "id": "fc12ab34cd5611334422ab3322997642",
                    "type": "CNAME",
                    "name": "a.unit.tests",
                    "content": "www.unit.tests",
                    "proxiable": True,
                    "proxied": False,
                    "ttl": 300,
                    "locked": False,
                    "zone_id": "ff12ab34cd5611334422ab3322997650",
                    "zone_name": "unit.tests",
                    "modified_on": "2017-03-11T18:01:43.420689Z",
                    "created_on": "2017-03-11T18:01:43.420689Z",
                    "meta": {"auto_added": False},
                }
            ]
        )
        existing = Zone('unit.tests.', [])
        provider.populate(existing)
        provider.zone_records = Mock(
            return_value=[
                {
                    "id": "fc12ab34cd5611334422ab3322997642",
                    "type": "CNAME",
                    "name": "a.unit.tests",
                    "content": "www.unit.tests",
                    "proxiable": True,
                    "proxied": True,
                    "ttl": 300,
                    "locked": False,
                    "zone_id": "ff12ab34cd5611334422ab3322997650",
                    "zone_name": "unit.tests",
                    "modified_on": "2017-03-11T18:01:43.420689Z",
                    "created_on": "2017-03-11T18:01:43.420689Z",
                    "meta": {"auto_added": False},
                }
            ]
        )
        desired = Zone('unit.tests.', [])
        provider.populate(desired)
        changes = existing.changes(desired, provider)

        extra_changes = provider._extra_changes(existing, desired, changes)

        self.assertEqual(1, len(extra_changes))
        self.assertFalse(
            extra_changes[0]
            .existing._octodns.get('cloudflare', {})
            .get('proxied', False)
        )
        self.assertTrue(extra_changes[0].new._octodns['cloudflare']['proxied'])

    def test_unproxify_extrachanges_returnsupdatelist(self):
        provider = CloudflareProvider('test', 'email', 'token')
        provider.zone_records = Mock(
            return_value=[
                {
                    "id": "fc12ab34cd5611334422ab3322997642",
                    "type": "CNAME",
                    "name": "a.unit.tests",
                    "content": "www.unit.tests",
                    "proxiable": True,
                    "proxied": True,
                    "ttl": 300,
                    "locked": False,
                    "zone_id": "ff12ab34cd5611334422ab3322997650",
                    "zone_name": "unit.tests",
                    "modified_on": "2017-03-11T18:01:43.420689Z",
                    "created_on": "2017-03-11T18:01:43.420689Z",
                    "meta": {"auto_added": False},
                }
            ]
        )
        existing = Zone('unit.tests.', [])
        provider.populate(existing)
        provider.zone_records = Mock(
            return_value=[
                {
                    "id": "fc12ab34cd5611334422ab3322997642",
                    "type": "CNAME",
                    "name": "a.unit.tests",
                    "content": "www.unit.tests",
                    "proxiable": True,
                    "proxied": False,
                    "ttl": 300,
                    "locked": False,
                    "zone_id": "ff12ab34cd5611334422ab3322997650",
                    "zone_name": "unit.tests",
                    "modified_on": "2017-03-11T18:01:43.420689Z",
                    "created_on": "2017-03-11T18:01:43.420689Z",
                    "meta": {"auto_added": False},
                }
            ]
        )
        desired = Zone('unit.tests.', [])
        provider.populate(desired)
        changes = existing.changes(desired, provider)

        extra_changes = provider._extra_changes(existing, desired, changes)

        self.assertEqual(1, len(extra_changes))
        self.assertTrue(
            extra_changes[0].existing._octodns['cloudflare']['proxied']
        )
        self.assertFalse(
            extra_changes[0]
            .new._octodns.get('cloudflare', {})
            .get('proxied', False)
        )

    def test_emailless_auth(self):
        provider = CloudflareProvider(
            'test', token='token 123', email='email 234'
        )
        headers = provider._sess.headers
        self.assertEqual('email 234', headers['X-Auth-Email'])
        self.assertEqual('token 123', headers['X-Auth-Key'])

        provider = CloudflareProvider('test', token='token 123')
        headers = provider._sess.headers
        self.assertEqual('Bearer token 123', headers['Authorization'])
        self.assertTrue(headers['user-agent'])

    def test_retry_behavior(self):
        provider = CloudflareProvider(
            'test',
            token='token 123',
            email='email 234',
            retry_period=0,
            auth_error_retry_count=2,  # Add auth retry config
        )
        result = {
            "success": True,
            "errors": [],
            "messages": [],
            "result": [],
            "result_info": {"count": 1, "per_page": 50},
        }
        zone = Zone('unit.tests.', [])
        provider._request = Mock()

        # No retry required, just calls and is returned
        provider._zones = None
        provider._request.reset_mock()
        provider._request.side_effect = [result]
        self.assertEqual([], provider.zone_records(zone))
        provider._request.assert_has_calls(
            [call('GET', '/zones', params={'page': 1, 'per_page': 50})]
        )

        # One rate limit retry required
        provider._zones = None
        provider._request.reset_mock()
        provider._request.side_effect = [CloudflareRateLimitError('{}'), result]
        self.assertEqual([], provider.zone_records(zone))
        provider._request.assert_has_calls(
            [call('GET', '/zones', params={'page': 1, 'per_page': 50})]
        )

        # One auth retry required
        provider._zones = None
        provider._request.reset_mock()
        provider._request.side_effect = [
            CloudflareAuthenticationError('{}'),
            result,
        ]
        self.assertEqual([], provider.zone_records(zone))
        provider._request.assert_has_calls(
            [call('GET', '/zones', params={'page': 1, 'per_page': 50})]
        )

        # Two retries required - mixed rate limit and auth errors
        provider._zones = None
        provider._request.reset_mock()
        provider._request.side_effect = [
            CloudflareRateLimitError('{}'),
            CloudflareAuthenticationError('{}'),
            result,
        ]
        self.assertEqual([], provider.zone_records(zone))
        provider._request.assert_has_calls(
            [call('GET', '/zones', params={'page': 1, 'per_page': 50})]
        )

        # Exhaust rate limit retries
        provider._zones = None
        provider._request.reset_mock()
        provider._request.side_effect = [
            CloudflareRateLimitError({"errors": [{"message": "first"}]}),
            CloudflareRateLimitError({"errors": [{"message": "boo"}]}),
            CloudflareRateLimitError({"errors": [{"message": "boo"}]}),
            CloudflareRateLimitError({"errors": [{"message": "boo"}]}),
            CloudflareRateLimitError({"errors": [{"message": "last"}]}),
        ]
        with self.assertRaises(CloudflareRateLimitError) as ctx:
            provider.zone_records(zone)
            self.assertEqual('last', str(ctx.exception))

        # Exhaust auth retries
        provider._zones = None
        provider._request.reset_mock()
        provider._request.side_effect = [
            CloudflareAuthenticationError({"errors": [{"message": "first"}]}),
            CloudflareAuthenticationError({"errors": [{"message": "second"}]}),
            CloudflareAuthenticationError({"errors": [{"message": "last"}]}),
        ]
        with self.assertRaises(CloudflareAuthenticationError) as ctx:
            provider.zone_records(zone)
            self.assertEqual('last', str(ctx.exception))

        # Test with auth retries disabled (default behavior)
        provider = CloudflareProvider(
            'test', token='token 123', email='email 234', retry_period=0
        )
        provider._request = Mock()
        provider._zones = None
        provider._request.side_effect = [CloudflareAuthenticationError('{}')]
        with self.assertRaises(CloudflareAuthenticationError):
            provider.zone_records(zone)
        self.assertEqual(1, provider._request.call_count)

    def test_ttl_mapping(self):
        provider = CloudflareProvider('test', 'email', 'token')

        self.assertEqual(120, provider._ttl_data(120))
        self.assertEqual(120, provider._ttl_data(120))
        self.assertEqual(3600, provider._ttl_data(3600))
        self.assertEqual(300, provider._ttl_data(1))

    def test_tlsa(self):
        provider = CloudflareProvider('test', 'email', 'token')

        cf_data = {
            'comment': None,
            'content': '1 1 1 aa424242424242424242424242424242',
            'created_on': '2022-12-23T01:57:14.567985Z',
            'data': {
                'certificate': 'aa424242424242424242424242424242',
                'matching_type': 1,
                'selector': 1,
                'usage': 1,
            },
            'id': '42998ac69fc4a95cc5c85be9bef2dfbe',
            'locked': False,
            'meta': {
                'auto_added': False,
                'managed_by_apps': False,
                'managed_by_argo_tunnel': False,
                'source': 'primary',
            },
            'modified_on': '2022-12-23T01:57:14.567985Z',
            'name': 'tlsa.unit.tests',
            'proxiable': False,
            'proxied': False,
            'tags': [],
            'ttl': 1,
            'type': 'TLSA',
            'zone_id': 'caf91197cc7930c33b741ec30d29d909',
            'zone_name': 'unit.tests',
        }
        data = provider._data_for_TLSA('TLSA', [cf_data])
        self.assertEqual(
            {
                'ttl': 300,
                'type': 'TLSA',
                'values': [
                    {
                        'certificate_association_data': 'aa424242424242424242424242424242',
                        'certificate_usage': 1,
                        'matching_type': 1,
                        'selector': 1,
                    }
                ],
            },
            data,
        )

        zone = Zone('unit.tests.', [])
        record = Record.new(zone, 'tlsa', data)
        contents = list(provider._contents_for_TLSA(record))
        self.assertEqual([{'data': cf_data['data']}], contents)

        key = provider._gen_key(cf_data)
        self.assertEqual('1 1 1 aa424242424242424242424242424242', key)

    def test_no_spf_create(self):
        provider = CloudflareProvider('test', 'email', 'token', retry_period=0)

        zone = Zone('unit.tests.', [])
        a1 = Record.new(
            zone, 'a', {'type': 'A', 'ttl': 420, 'value': '1.2.3.4'}
        )
        a2 = a1.copy()
        a2.ttl += 1
        spf1 = Record.new(
            zone, 'spf', {'type': 'SPF', 'ttl': 430, 'value': 'blahblah'}
        )
        spf2 = spf1.copy()
        spf2.ttl += 1

        # A is always included
        self.assertTrue(provider._include_change(Create(a1)))
        self.assertTrue(provider._include_change(Update(a1, a2)))
        self.assertTrue(provider._include_change(Delete(a1)))

        # SPF can't be created, updates and deletes are OK
        with self.assertRaises(SupportsException) as ctx:
            provider._include_change(Create(spf1))
        self.assertEqual(
            'test: creating new SPF records not supported, use TXT instead',
            str(ctx.exception),
        )
        self.assertTrue(provider._include_change(Update(spf1, spf2)))
        self.assertTrue(provider._include_change(Delete(spf1)))

    def test_sshfp(self):
        self.maxDiff = None
        provider = CloudflareProvider('test', 'email', 'token')

        cf_data = {
            'comment': None,
            'content': '1 2 859be6ed04643db411f067b6c1da1d75fe08b672',
            'created_on': '2023-03-02T01:02:44.567985Z',
            'data': {
                'algorithm': 1,
                'type': 2,
                'fingerprint': '859be6ed04643db411f067b6c1da1d75fe08b672',
            },
            'id': 'ggozrtnzb11nrr9qs4ko6y3j19qkehux9',
            'locked': False,
            'meta': {
                'auto_added': False,
                'managed_by_apps': False,
                'managed_by_argo_tunnel': False,
                'source': 'primary',
            },
            'modified_on': '2023-03-02T01:02:44.567985Z',
            'name': 'naptr.unit.tests',
            'proxiable': False,
            'proxied': False,
            'tags': [],
            'ttl': 300,
            'type': 'SSHFP',
            'zone_id': 'ff12ab34cd5611334422ab3322997650',
            'zone_name': 'unit.tests',
        }
        data = provider._data_for_SSHFP('SSHFP', [cf_data])
        self.assertEqual(
            {
                'ttl': 300,
                'type': 'SSHFP',
                'values': [
                    {
                        'algorithm': 1,
                        'fingerprint_type': 2,
                        'fingerprint': '859be6ed04643db411f067b6c1da1d75fe08b672',
                    }
                ],
            },
            data,
        )

        zone = Zone('unit.tests.', [])
        record = Record.new(zone, 'sshfp', data)
        contents = list(provider._contents_for_SSHFP(record))
        self.assertEqual([{'data': cf_data['data']}], contents)

        key = provider._gen_key(cf_data)
        self.assertEqual('1 2 859be6ed04643db411f067b6c1da1d75fe08b672', key)

    def test_idna_domain(self):
        self.maxDiff = None
        provider = CloudflareProvider('test', 'email', 'token')
        # existing zone with data
        with requests_mock() as mock:
            base = 'https://api.cloudflare.com/client/v4/zones'
            idna_zone_id = '234234243423aaabb334342bbb343433'
            # zone for idna zone is in page 3
            with open('tests/fixtures/cloudflare-zones-page-3.json') as fh:
                mock.get(f'{base}?page=1', status_code=200, text=fh.read())
            # records for idna zone is in page 3
            base = f'{base}/{idna_zone_id}'
            with open(
                'tests/fixtures/cloudflare-dns_records-page-3.json'
            ) as fh:
                mock.get(
                    f'{base}/dns_records?page=1',
                    status_code=200,
                    text=fh.read(),
                )
            # load page rules for idna zone
            with open('tests/fixtures/cloudflare-pagerules.json') as fh:
                mock.get(
                    f'{base}/pagerules?status=active',
                    status_code=200,
                    text=fh.read(),
                )

            # notice the i is a utf-8 character which becomes `xn--gthub-zsa.com.`
            zone = Zone('gíthub.com.', [])
            provider.populate(zone)
        self.assertEqual(11, len(zone.records))
        self.assertEqual(zone.name, idna_encode('gíthub.com.'))

    def test_account_id_filter(self):
        provider = CloudflareProvider(
            'test',
            'email',
            'token',
            account_id='334234243423aaabb334342aaa343433',
            strict_supports=False,
        )

        provider._request = Mock(status_code=200)
        provider._request.side_effect = [
            self.empty,
            None,
            None,
            None,
            None,
            None,
        ]

        provider.plan(self.expected)
        provider._request.assert_called_with(
            'GET',
            '/zones',
            params={
                'page': 1,
                'per_page': 50,
                'account.id': '334234243423aaabb334342aaa343433',
            },
        )

    def test_list_zones(self):
        provider = CloudflareProvider(
            'test',
            'email',
            'token',
            account_id='334234243423aaabb334342aaa343433',
        )

        # existing zone with data
        with requests_mock() as mock:
            base = 'https://api.cloudflare.com/client/v4/zones'

            # zones
            with open('tests/fixtures/cloudflare-zones-page-1.json') as fh:
                mock.get(f'{base}?page=1', status_code=200, text=fh.read())
            with open('tests/fixtures/cloudflare-zones-page-2.json') as fh:
                mock.get(f'{base}?page=2', status_code=200, text=fh.read())
            with open('tests/fixtures/cloudflare-zones-page-3.json') as fh:
                mock.get(f'{base}?page=3', status_code=200, text=fh.read())
            mock.get(
                f'{base}?page=4',
                status_code=200,
                json={'result': [], 'result_info': {'count': 0, 'per_page': 0}},
            )

            self.assertEqual(
                [
                    'github.com.',
                    'github.io.',
                    'githubusercontent.com.',
                    'unit.tests.',
                    'xn--gthub-zsa.com.',
                ],
                provider.list_zones(),
            )

    def test_record_contains_no_tags(self):
        provider = CloudflareProvider('test', 'email', 'token')
        zone = Zone('unit.tests.', [])
        record = set_record_tags(
            Record.new(
                zone, 'a', {'ttl': 300, 'type': 'A', 'value': '1.2.3.4'}
            ),
            [],
        )

        data = next(provider._gen_data(record))

        self.assertEqual('tags' in data, False)

    def test_record_contains_tags(self):
        provider = CloudflareProvider('test', 'email', 'token')
        zone = Zone('unit.tests.', [])
        record = set_record_tags(
            Record.new(
                zone, 'a', {'ttl': 300, 'type': 'A', 'value': '1.2.3.4'}
            ),
            ['testing:abc', 'abc:testing'],
        )

        data = next(provider._gen_data(record))

        self.assertCountEqual(data['tags'], ['testing:abc', 'abc:testing'])

    def test_add_tags(self):
        provider = CloudflareProvider('test', 'email', 'token')
        provider.zone_records = Mock(
            return_value=[
                {
                    "id": "dd530a1c839d674c437144d2c2ea2861",
                    "type": "CNAME",
                    "name": "a.unit.tests",
                    "content": "www.unit.tests",
                    "tags": [],
                    "ttl": 300,
                    "locked": False,
                    "zone_id": "ff12ab34cd5611334422ab3322997650",
                    "zone_name": "unit.tests",
                    "modified_on": "2017-03-11T18:01:43.420689Z",
                    "created_on": "2017-03-11T18:01:43.420689Z",
                    "meta": {"auto_added": False},
                }
            ]
        )
        existing = Zone('unit.tests.', [])
        provider.populate(existing)
        provider.zone_records = Mock(
            return_value=[
                {
                    "id": "dd530a1c839d674c437144d2c2ea2861",
                    "type": "CNAME",
                    "name": "a.unit.tests",
                    "content": "www.unit.tests",
                    "tags": ["testing:abc", "abc:testing"],
                    "ttl": 300,
                    "locked": False,
                    "zone_id": "ff12ab34cd5611334422ab3322997650",
                    "zone_name": "unit.tests",
                    "modified_on": "2017-03-11T18:01:43.420689Z",
                    "created_on": "2017-03-11T18:01:43.420689Z",
                    "meta": {"auto_added": False},
                }
            ]
        )
        desired = Zone('unit.tests.', [])
        provider.populate(desired)
        changes = existing.changes(desired, provider)

        extra_changes = provider._extra_changes(existing, desired, changes)

        self.assertEqual(1, len(extra_changes))
        self.assertEqual(
            extra_changes[0]
            .existing._octodns.get('cloudflare', {})
            .get('tags', []),
            [],
        )
        self.assertEqual(
            extra_changes[0].new._octodns['cloudflare']['tags'],
            ['testing:abc', 'abc:testing'],
        )

    def test_update_tags(self):
        provider = CloudflareProvider('test', 'email', 'token')
        provider.zone_records = Mock(
            return_value=[
                {
                    "id": "2b31564e42fd095d9fdd7abaf2fc86f8",
                    "type": "CNAME",
                    "name": "a.unit.tests",
                    "content": "www.unit.tests",
                    "tags": ["testing:abc", "abc:testing"],
                    "ttl": 300,
                    "locked": False,
                    "zone_id": "ff12ab34cd5611334422ab3322997650",
                    "zone_name": "unit.tests",
                    "modified_on": "2017-03-11T18:01:43.420689Z",
                    "created_on": "2017-03-11T18:01:43.420689Z",
                    "meta": {"auto_added": False},
                }
            ]
        )
        existing = Zone('unit.tests.', [])
        provider.populate(existing)
        provider.zone_records = Mock(
            return_value=[
                {
                    "id": "2b31564e42fd095d9fdd7abaf2fc86f8",
                    "type": "CNAME",
                    "name": "a.unit.tests",
                    "content": "www.unit.tests",
                    "tags": ["one:abc", "abc:testing"],
                    "ttl": 300,
                    "locked": False,
                    "zone_id": "ff12ab34cd5611334422ab3322997650",
                    "zone_name": "unit.tests",
                    "modified_on": "2017-03-11T18:01:43.420689Z",
                    "created_on": "2017-03-11T18:01:43.420689Z",
                    "meta": {"auto_added": False},
                }
            ]
        )
        desired = Zone('unit.tests.', [])
        provider.populate(desired)
        changes = existing.changes(desired, provider)

        extra_changes = provider._extra_changes(existing, desired, changes)

        self.assertEqual(1, len(extra_changes))
        self.assertEqual(
            extra_changes[0]
            .existing._octodns.get('cloudflare', {})
            .get('tags', []),
            ["testing:abc", "abc:testing"],
        )
        self.assertEqual(
            sorted(extra_changes[0].new._octodns['cloudflare']['tags']),
            sorted(["one:abc", "abc:testing"]),
        )

    def test_record_contains_comment(self):
        provider = CloudflareProvider('test', 'email', 'token')
        zone = Zone('unit.tests.', [])
        record = set_record_comment(
            Record.new(
                zone, 'a', {'ttl': 300, 'type': 'A', 'value': '1.2.3.4'}
            ),
            'an example comment',
        )

        data = next(provider._gen_data(record))

        self.assertEqual(data['comment'], 'an example comment')

    def test_add_comment(self):
        provider = CloudflareProvider('test', 'email', 'token')
        provider.zone_records = Mock(
            return_value=[
                {
                    "id": "dd530a1c839d674c437144d2c2ea2861",
                    "type": "CNAME",
                    "name": "a.unit.tests",
                    "content": "www.unit.tests",
                    "ttl": 300,
                    "locked": False,
                    "zone_id": "ff12ab34cd5611334422ab3322997650",
                    "zone_name": "unit.tests",
                    "modified_on": "2017-03-11T18:01:43.420689Z",
                    "created_on": "2017-03-11T18:01:43.420689Z",
                    "meta": {"auto_added": False},
                }
            ]
        )
        existing = Zone('unit.tests.', [])
        provider.populate(existing)
        provider.zone_records = Mock(
            return_value=[
                {
                    "id": "dd530a1c839d674c437144d2c2ea2861",
                    "type": "CNAME",
                    "name": "a.unit.tests",
                    "content": "www.unit.tests",
                    "comment": "a new comment",
                    "ttl": 300,
                    "locked": False,
                    "zone_id": "ff12ab34cd5611334422ab3322997650",
                    "zone_name": "unit.tests",
                    "modified_on": "2017-03-11T18:01:43.420689Z",
                    "created_on": "2017-03-11T18:01:43.420689Z",
                    "meta": {"auto_added": False},
                }
            ]
        )
        desired = Zone('unit.tests.', [])
        provider.populate(desired)
        changes = existing.changes(desired, provider)

        extra_changes = provider._extra_changes(existing, desired, changes)

        self.assertEqual(1, len(extra_changes))
        self.assertEqual(
            extra_changes[0]
            .existing._octodns.get('cloudflare', {})
            .get('comment', ''),
            '',
        )
        self.assertEqual(
            extra_changes[0].new._octodns['cloudflare']['comment'],
            'a new comment',
        )

    def test_update_comment(self):
        provider = CloudflareProvider('test', 'email', 'token')
        provider.zone_records = Mock(
            return_value=[
                {
                    "id": "2b31564e42fd095d9fdd7abaf2fc86f8",
                    "type": "CNAME",
                    "name": "a.unit.tests",
                    "content": "www.unit.tests",
                    "comment": "an existing comment",
                    "ttl": 300,
                    "locked": False,
                    "zone_id": "ff12ab34cd5611334422ab3322997650",
                    "zone_name": "unit.tests",
                    "modified_on": "2017-03-11T18:01:43.420689Z",
                    "created_on": "2017-03-11T18:01:43.420689Z",
                    "meta": {"auto_added": False},
                }
            ]
        )
        existing = Zone('unit.tests.', [])
        provider.populate(existing)
        provider.zone_records = Mock(
            return_value=[
                {
                    "id": "2b31564e42fd095d9fdd7abaf2fc86f8",
                    "type": "CNAME",
                    "name": "a.unit.tests",
                    "content": "www.unit.tests",
                    "comment": "a new comment",
                    "ttl": 300,
                    "locked": False,
                    "zone_id": "ff12ab34cd5611334422ab3322997650",
                    "zone_name": "unit.tests",
                    "modified_on": "2017-03-11T18:01:43.420689Z",
                    "created_on": "2017-03-11T18:01:43.420689Z",
                    "meta": {"auto_added": False},
                }
            ]
        )
        desired = Zone('unit.tests.', [])
        provider.populate(desired)
        changes = existing.changes(desired, provider)

        extra_changes = provider._extra_changes(existing, desired, changes)

        self.assertEqual(1, len(extra_changes))
        self.assertEqual(
            extra_changes[0]
            .existing._octodns.get('cloudflare', {})
            .get('comment', ''),
            'an existing comment',
        )
        self.assertEqual(
            extra_changes[0].new._octodns['cloudflare']['comment'],
            'a new comment',
        )

    def test_change_keyer(self):
        provider = CloudflareProvider('test', 'email', 'token')

        zone = Zone('unit.tests.', [])

        ds = Record.new(
            zone,
            'subber',
            {
                'ttl': 300,
                'type': 'DS',
                'value': {
                    'key_tag': 23,
                    'algorithm': 2,
                    'digest_type': 3,
                    'digest': 'abcdefg',
                },
            },
        )
        self.assertEqual(
            (1, 'subber', 'ZDS'), provider._change_keyer(Create(ds))
        )
        self.assertEqual(
            (0, 'subber', 'DS'), provider._change_keyer(Delete(ds))
        )

        ns = Record.new(
            zone,
            'subber',
            {'ttl': 300, 'type': 'NS', 'value': 'ns1.unit.tests.'},
        )
        self.assertEqual(
            (1, 'subber', 'NS'), provider._change_keyer(Create(ns))
        )
        self.assertEqual(
            (0, 'subber', 'NS'), provider._change_keyer(Delete(ns))
        )

    def test_process_desired_zone(self):
        provider = CloudflareProvider(
            'test', 'email', 'token', strict_supports=False
        )

        zone = Zone('unit.tests.', [])

        ds = Record.new(
            zone,
            'subber',
            {
                'ttl': 300,
                'type': 'DS',
                'value': {
                    'key_tag': 23,
                    'algorithm': 2,
                    'digest_type': 3,
                    'digest': 'abcdefg',
                },
            },
        )
        ns = Record.new(
            zone,
            'subber',
            {'ttl': 300, 'type': 'NS', 'value': 'ns1.unit.tests.'},
        )

        # has both
        desired = zone.copy()
        desired.add_record(ds)
        desired.add_record(ns)
        self.assertEqual(
            {ds, ns}, provider._process_desired_zone(desired).records
        )

        # just NS
        desired = zone.copy()
        desired.add_record(ns)
        self.assertEqual({ns}, provider._process_desired_zone(desired).records)

        # just DS, will be removed
        desired = zone.copy()
        desired.add_record(ds)
        self.assertEqual(set(), provider._process_desired_zone(desired).records)

        # when in strict mode will error
        provider.strict_supports = True
        desired = zone.copy()
        desired.add_record(ds)
        with self.assertRaises(SupportsException) as ctx:
            provider._process_desired_zone(desired)
        msg = str(ctx.exception)
        self.assertTrue('subber.unit.tests.' in msg)
        self.assertTrue('coresponding NS record' in msg)

    def test_meta(self):
        """Test Cloudflare plan management functionality"""

        # New zone defaults to None in meta
        provider = CloudflareProvider(
            'test', 'email', 'token', 'account_id', plan_type='enterprise'
        )
        provider._zones = {}  # Zone doesn't exist yet

        plan = provider.plan(self.expected)
        self.assertEqual(
            {'cloudflare_plan': {'current': None, 'desired': 'enterprise'}},
            plan.meta,
        )

        # Zone not found when getting available plans
        provider = CloudflareProvider(
            'test', 'email', 'token', 'account_id', plan_type='enterprise'
        )
        provider._zones = {}  # Empty zones to simulate zone not found

        with self.assertRaises(SupportsException) as ctx:
            provider._available_plans('unit.tests.')

        self.assertEqual(str(ctx.exception), 'test: zone unit.tests. not found')

        # Non-list response when getting available plans
        provider = CloudflareProvider(
            'test', 'email', 'token', 'account_id', plan_type='enterprise'
        )
        provider._zones = {'unit.tests.': {'id': '42'}}
        provider._try_request = Mock()
        provider._try_request.return_value = {
            'result': {'error': 'not authorized'}  # Non-list response
        }

        with self.assertRaises(SupportsException) as ctx:
            provider._available_plans('unit.tests.')

        self.assertEqual(
            str(ctx.exception),
            'test: unable to determine supported plans, do you have an Enterprise account?',
        )

        # Unsupported plan type
        provider = CloudflareProvider(
            'test', 'email', 'token', 'account_id', plan_type='unsupported_plan'
        )
        provider._zones = {'unit.tests.': {'id': '42'}}
        provider._try_request = Mock()
        provider._try_request.return_value = {
            'result': [
                {'legacy_id': 'pro', 'id': 'plan-1'},
                {'legacy_id': 'enterprise', 'id': 'plan-2'},
            ]
        }

        with self.assertRaises(SupportsException) as ctx:
            provider._resolve_plan_legacy_id('unit.tests.', 'unsupported_plan')

        self.assertEqual(
            str(ctx.exception),
            'test: unsupported_plan is not supported for unit.tests.',
        )

        # Older octodns version without meta support
        provider = CloudflareProvider(
            'test', 'email', 'token', 'account_id', plan_type='enterprise'
        )
        provider._zones = {
            'unit.tests.': {'id': '42', 'cloudflare_plan': 'pro'}
        }
        provider._update_plan = Mock()
        provider._request = Mock()
        provider._request.side_effect = [self.empty] * 36  # Create new records
        provider.log = Mock()

        plan = provider.plan(self.expected)
        delattr(plan, 'meta')  # Remove meta attribute to simulate older octodns
        provider.apply(plan)
        self.assertEqual(36, provider._request.call_count)
        provider._update_plan.assert_not_called()

        provider.log.warning.assert_called_once_with(
            'plan_type is set but meta is not supported by octodns %s, plan changes will not be applied',
            octodns_version,
        )

        # Empty meta
        provider = CloudflareProvider(
            'test', 'email', 'token', 'account_id', plan_type='enterprise'
        )
        provider._zones = {
            'unit.tests.': {'id': '42', 'cloudflare_plan': 'pro'}
        }
        provider._update_plan = Mock()
        provider._request = Mock()
        provider._request.side_effect = [self.empty] * 36

        plan = provider.plan(self.expected)
        plan.meta = {}  # Override meta to be empty
        provider.apply(plan)
        self.assertEqual(36, provider._request.call_count)
        provider._update_plan.assert_not_called()

        # Meta without cloudflare_plan
        provider = CloudflareProvider(
            'test', 'email', 'token', 'account_id', plan_type='enterprise'
        )
        provider._zones = {
            'unit.tests.': {'id': '42', 'cloudflare_plan': 'pro'}
        }
        provider._update_plan = Mock()
        provider._request = Mock()
        provider._request.side_effect = [self.empty] * 36

        plan = provider.plan(self.expected)
        plan.meta = {'other_key': 'value'}  # Override meta with unrelated data
        provider.apply(plan)
        self.assertEqual(36, provider._request.call_count)
        provider._update_plan.assert_not_called()

        # Meta with cloudflare_plan but no desired plan
        provider = CloudflareProvider(
            'test', 'email', 'token', 'account_id', plan_type='enterprise'
        )
        provider._zones = {
            'unit.tests.': {'id': '42', 'cloudflare_plan': 'pro'}
        }
        provider._update_plan = Mock()
        provider._request = Mock()
        provider._request.side_effect = [self.empty] * 36

        plan = provider.plan(self.expected)
        plan.meta = {'cloudflare_plan': {'current': 'pro'}}  # No desired plan
        provider.apply(plan)
        self.assertEqual(36, provider._request.call_count)
        provider._update_plan.assert_not_called()<|MERGE_RESOLUTION|>--- conflicted
+++ resolved
@@ -682,7 +682,7 @@
         provider._request = Mock()
         provider._request.side_effect = [
             self.empty,  # no zones
-            {'result': {'id': 42}},  # zone create
+            {'result': {'id': 42, 'name_servers': ['foo']}},  # zone create
             {
                 'result': [
                     {'legacy_id': 'free', 'id': 'plan-1'},
@@ -741,7 +741,7 @@
         provider._request = Mock()
         provider._request.side_effect = [
             self.empty,  # no zones
-            {'result': {'id': 42}},  # zone create
+            {'result': {'id': 42, 'name_servers': ['foo']}},  # zone create
         ] + [
             self.empty
         ] * 34  # individual record creates
@@ -787,7 +787,11 @@
             'test', 'email', 'token', 'account_id', plan_type='enterprise'
         )
         provider._zones = {
-            'unit.tests.': {'id': '42', 'cloudflare_plan': 'pro'}
+            'unit.tests.': {
+                'id': '42',
+                'cloudflare_plan': 'pro',
+                'name_servers': ['foo'],
+            }
         }
 
         provider._request = Mock()
@@ -1211,11 +1215,7 @@
         # Set things up to preexist/mock as necessary
         zone = Zone('unit.tests.', [])
         # Stuff a fake zone id in place
-<<<<<<< HEAD
-        provider._zones = {zone.name: {'id': '42'}}
-=======
         provider._zones = {zone.name: {'id': '42', 'name_servers': ['foo']}}
->>>>>>> ad474fbb
         provider._request = Mock()
         side_effect = [
             {
@@ -3172,7 +3172,11 @@
             'test', 'email', 'token', 'account_id', plan_type='enterprise'
         )
         provider._zones = {
-            'unit.tests.': {'id': '42', 'cloudflare_plan': 'pro'}
+            'unit.tests.': {
+                'id': '42',
+                'cloudflare_plan': 'pro',
+                'name_servers': ['foo'],
+            }
         }
         provider._update_plan = Mock()
         provider._request = Mock()
@@ -3195,7 +3199,11 @@
             'test', 'email', 'token', 'account_id', plan_type='enterprise'
         )
         provider._zones = {
-            'unit.tests.': {'id': '42', 'cloudflare_plan': 'pro'}
+            'unit.tests.': {
+                'id': '42',
+                'cloudflare_plan': 'pro',
+                'name_servers': ['foo'],
+            }
         }
         provider._update_plan = Mock()
         provider._request = Mock()
@@ -3212,7 +3220,11 @@
             'test', 'email', 'token', 'account_id', plan_type='enterprise'
         )
         provider._zones = {
-            'unit.tests.': {'id': '42', 'cloudflare_plan': 'pro'}
+            'unit.tests.': {
+                'id': '42',
+                'cloudflare_plan': 'pro',
+                'name_servers': ['foo'],
+            }
         }
         provider._update_plan = Mock()
         provider._request = Mock()
@@ -3229,7 +3241,11 @@
             'test', 'email', 'token', 'account_id', plan_type='enterprise'
         )
         provider._zones = {
-            'unit.tests.': {'id': '42', 'cloudflare_plan': 'pro'}
+            'unit.tests.': {
+                'id': '42',
+                'cloudflare_plan': 'pro',
+                'name_servers': ['foo'],
+            }
         }
         provider._update_plan = Mock()
         provider._request = Mock()
