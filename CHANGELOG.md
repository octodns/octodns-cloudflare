<<<<<<< HEAD
## v1.0.0 - 2024-??-?? - ???

Noteworthy Changes:

* Complete removal of SPF record support, records should be transitioned to TXT
  values before updating to this version.

Changes:

* Address pending octoDNS 2.x deprecations, require minimum of 1.5.x
=======
## v0.0.10 - 2025-??-?? - ???

* Correctly quote and chunk TXT records to match Cloudflare's internal behavior

## v0.0.9 - 2025-02-06 - Unknown nameservers are a thing

* Handle cases where Cloudflare doesn't return a zones name servers.

## v0.0.8 - 2025-02-06 - More options

* Add support for optionally retrying requests that hit 403 errors
* Add a zone_id lookup fallback when deleting records
* Add support for setting Cloudflare plan type for zones
>>>>>>> 0d568333

## v0.0.7 - 2024-08-20 - DS always come second

* Create DS records after their sibling NS records to appease Cloudflare's
  validations
* Throw an error when trying to create a DS without a coresponding NS,
  `strict_supports: false` will omit the DS instead
* Add support for SVCB and HTTPS record types

## v0.0.6 - 2024-05-22 - Deal with unknowns and make more knowns

* Fix handling of unsupported record types during apply
* DS record type support

## v0.0.5 - 2024-04-15 - Comment on your proxying and ttls

* TtlToProxy processor added to enable the proxied flag based on a sentinel
  ttl value. Useful when the source is not YamlProvider
* Add support for comments & tags via octodns.cloudflare.comment|tags
* ProxyCNAME processor added to aid in supporting Cloudflare prixed values
  with non-Cloudflare DNS providers by directing them to the relevant
  .cdn.cloudflare.net. CNAME / ALIAS value.

## v0.0.4 - 2024-02-08 - Know your zones

* Support for Provider.list_zones to enable dynamic zone config when operating
  as a source
* Support for auto-ttl without proxied as records can be configured that way,
  see auto-ttl in README.md for more info
* Fix bug in handling of empty strings/content on TXT records
* Make the minumum supported TTL configurable.

## v0.0.3 - 2023-09-20 - All the commits fit to release

* SPF records can no longer be created,
  https://github.com/octodns/octodns-cloudflare/issues/28
* NAPTR and SSHFP support added
* All HTTP requests include a meaningful user-agent.
* AccountID filter support
* API token auth method/doc

## v0.0.2 - 2022-12-25 - Holiday Edition

* Added support for TLSA record type
* Switched to pytest and updated everything to latest template setup

## v0.0.1 - 2022-01-05 - Moving

#### Nothworthy Changes

* Initial extraction of CloudflareProvider from octoDNS core

#### Stuff

Nothing<|MERGE_RESOLUTION|>--- conflicted
+++ resolved
@@ -1,4 +1,3 @@
-<<<<<<< HEAD
 ## v1.0.0 - 2024-??-?? - ???
 
 Noteworthy Changes:
@@ -9,9 +8,6 @@
 Changes:
 
 * Address pending octoDNS 2.x deprecations, require minimum of 1.5.x
-=======
-## v0.0.10 - 2025-??-?? - ???
-
 * Correctly quote and chunk TXT records to match Cloudflare's internal behavior
 
 ## v0.0.9 - 2025-02-06 - Unknown nameservers are a thing
@@ -23,7 +19,6 @@
 * Add support for optionally retrying requests that hit 403 errors
 * Add a zone_id lookup fallback when deleting records
 * Add support for setting Cloudflare plan type for zones
->>>>>>> 0d568333
 
 ## v0.0.7 - 2024-08-20 - DS always come second
 
