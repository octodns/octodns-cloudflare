## v0.0.8 - 20??-??-?? - ???

<<<<<<< HEAD
* Add a zone_id lookup fallback when deleting records

=======
* Add support for optionally retrying requests that hit 403 errors
>>>>>>> b27c0a6f

## v0.0.7 - 2024-08-20 - DS always come second

* Create DS records after their sibling NS records to appease Cloudflare's
  validations
* Throw an error when trying to create a DS without a coresponding NS,
  `strict_supports: false` will omit the DS instead
* Add support for SVCB and HTTPS record types

## v0.0.6 - 2024-05-22 - Deal with unknowns and make more knowns

* Fix handling of unsupported record types during apply
* DS record type support

## v0.0.5 - 2024-04-15 - Comment on your proxying and ttls

* TtlToProxy processor added to enable the proxied flag based on a sentinel
  ttl value. Useful when the source is not YamlProvider
* Add support for comments & tags via octodns.cloudflare.comment|tags
* ProxyCNAME processor added to aid in supporting Cloudflare prixed values
  with non-Cloudflare DNS providers by directing them to the relevant
  .cdn.cloudflare.net. CNAME / ALIAS value.

## v0.0.4 - 2024-02-08 - Know your zones

* Support for Provider.list_zones to enable dynamic zone config when operating
  as a source
* Support for auto-ttl without proxied as records can be configured that way,
  see auto-ttl in README.md for more info
* Fix bug in handling of empty strings/content on TXT records
* Make the minumum supported TTL configurable.

## v0.0.3 - 2023-09-20 - All the commits fit to release

* SPF records can no longer be created,
  https://github.com/octodns/octodns-cloudflare/issues/28
* NAPTR and SSHFP support added
* All HTTP requests include a meaningful user-agent.
* AccountID filter support
* API token auth method/doc

## v0.0.2 - 2022-12-25 - Holiday Edition

* Added support for TLSA record type
* Switched to pytest and updated everything to latest template setup

## v0.0.1 - 2022-01-05 - Moving

#### Nothworthy Changes

* Initial extraction of CloudflareProvider from octoDNS core

#### Stuff

Nothing<|MERGE_RESOLUTION|>--- conflicted
+++ resolved
@@ -1,11 +1,7 @@
 ## v0.0.8 - 20??-??-?? - ???
 
-<<<<<<< HEAD
+* Add support for optionally retrying requests that hit 403 errors
 * Add a zone_id lookup fallback when deleting records
-
-=======
-* Add support for optionally retrying requests that hit 403 errors
->>>>>>> b27c0a6f
 
 ## v0.0.7 - 2024-08-20 - DS always come second
 
