--- conflicted
+++ resolved
@@ -242,13 +242,10 @@
                 {
                     f'{z["name"]}.': {
                         'id': z['id'],
-<<<<<<< HEAD
                         'cloudflare_plan': z.get('plan', {}).get(
                             'legacy_id', None
                         ),
-=======
                         'name_servers': z['name_servers'],
->>>>>>> ad474fbb
                     }
                     for z in zones
                 }
@@ -1065,10 +1062,6 @@
     def _apply_Update(self, change):
         zone = change.new.zone
         zone_id = self.zones[zone.name]['id']
-<<<<<<< HEAD
-
-=======
->>>>>>> ad474fbb
         hostname = zone.hostname_from_fqdn(change.new.fqdn[:-1])
         _type = change.new._type
 
@@ -1201,11 +1194,7 @@
         existing_name = existing.fqdn[:-1]
         # Make sure to map ALIAS to CNAME when looking for the target to delete
         existing_type = 'CNAME' if existing._type == 'ALIAS' else existing._type
-<<<<<<< HEAD
         zone_id = self.zones[existing.zone.name]['id']
-=======
-        zone_id = self.zones.get(existing.zone.name, {}).get('id', False)
->>>>>>> ad474fbb
         for record in self.zone_records(existing.zone):
             if 'targets' in record and self.pagerules:
                 uri = record['targets'][0]['constraint']['value']
@@ -1306,13 +1295,15 @@
             if self.account_id is not None:
                 data['account'] = {'id': self.account_id}
             resp = self._try_request('POST', '/zones', data=data)
-            zone_id = resp['result']['id']
-<<<<<<< HEAD
-            self.zones[zone_name] = {'id': zone_id}
-            cloudflare_plan = (
-                resp['result'].get('plan', {}).get('legacy_id', None)
-            )
-            self.zones[zone_name]['cloudflare_plan'] = cloudflare_plan
+            zone = resp['result']
+            from pprint import pprint
+
+            pprint(zone)
+            self.zones[zone_name] = {
+                'id': zone['id'],
+                'cloudflare_plan': zone.get('plan', {}).get('legacy_id', None),
+                'name_servers': zone['name_servers'],
+            }
             self._zone_records[zone_name] = {}
 
         # Handle plan changes if needed
@@ -1331,17 +1322,12 @@
                     'plan_type is set but meta is not supported by octodns %s, plan changes will not be applied',
                     octodns_version,
                 )
-=======
-            name_servers = resp['result']['name_servers']
-            self.zones[name] = {'id': zone_id, 'name_servers': name_servers}
-            self._zone_records[name] = {}
->>>>>>> ad474fbb
 
         self.log.info(
             'zone %s (id %s) name servers: %s',
-            name,
-            self.zones[name]['id'],
-            self.zones[name]['name_servers'],
+            zone_name,
+            self.zones[zone_name]['id'],
+            self.zones[zone_name]['name_servers'],
         )
 
         # Force the operation order to be Delete() -> Create() -> Update()
