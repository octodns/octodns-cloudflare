#
#
#

from collections import defaultdict
from copy import deepcopy
from logging import getLogger
from requests import Session
from time import sleep
from urllib.parse import urlsplit

from octodns.record import Record, Update
from octodns.provider import ProviderException
from octodns.provider.base import BaseProvider

__VERSION__ = '0.0.1'


class CloudflareError(ProviderException):
    def __init__(self, data):
        try:
            message = data['errors'][0]['message']
        except (IndexError, KeyError, TypeError):
            message = 'Cloudflare error'
        super(CloudflareError, self).__init__(message)


class CloudflareAuthenticationError(CloudflareError):
    def __init__(self, data):
        CloudflareError.__init__(self, data)


class CloudflareRateLimitError(CloudflareError):
    def __init__(self, data):
        CloudflareError.__init__(self, data)


_PROXIABLE_RECORD_TYPES = {'A', 'AAAA', 'ALIAS', 'CNAME'}


class CloudflareProvider(BaseProvider):
    SUPPORTS_GEO = False
    SUPPORTS_DYNAMIC = False
    SUPPORTS = set(('ALIAS', 'A', 'AAAA', 'CAA', 'CNAME', 'LOC', 'MX', 'NS',
                    'PTR', 'SRV', 'SPF', 'TXT'))

    MIN_TTL = 120
    TIMEOUT = 15

<<<<<<< HEAD
    def __init__(self, id, email=None, token=None, cdn=False, retry_count=4,
                 retry_period=300, zones_per_page=50, records_per_page=100, ignore_proxied=False,
                 *args, **kwargs):
=======
    def __init__(self, id, email=None, token=None, cdn=False, pagerules=True,
                 retry_count=4, retry_period=300, zones_per_page=50,
                 records_per_page=100, *args, **kwargs):
>>>>>>> 0a6d3e82
        self.log = getLogger(f'CloudflareProvider[{id}]')
        self.log.debug('__init__: id=%s, email=%s, token=***, cdn=%s', id,
                       email, cdn)
        super(CloudflareProvider, self).__init__(id, *args, **kwargs)

        sess = Session()
        if email and token:
            sess.headers.update({
                'X-Auth-Email': email,
                'X-Auth-Key': token,
            })
        else:
            # https://api.cloudflare.com/#getting-started-requests
            # https://tools.ietf.org/html/rfc6750#section-2.1
            sess.headers.update({
                'Authorization': f'Bearer {token}',
            })
        self.cdn = cdn
<<<<<<< HEAD
        self.ignore_proxied = ignore_proxied
=======
        self.pagerules = pagerules
>>>>>>> 0a6d3e82
        self.retry_count = retry_count
        self.retry_period = retry_period
        self.zones_per_page = zones_per_page
        self.records_per_page = records_per_page
        self._sess = sess

        self._zones = None
        self._zone_records = {}
        if self.pagerules:
            # copy the class static/ever present list of supported types into
            # an instance property so that when we modify it we won't change
            # the shared version
            self.SUPPORTS = set(self.SUPPORTS)
            self.SUPPORTS.add('URLFWD')

    def _try_request(self, *args, **kwargs):
        tries = self.retry_count
        while True:  # We'll raise to break after our tries expire
            try:
                return self._request(*args, **kwargs)
            except CloudflareRateLimitError:
                if tries <= 1:
                    raise
                tries -= 1
                self.log.warning('rate limit encountered, pausing '
                                 'for %ds and trying again, %d remaining',
                                 self.retry_period, tries)
                sleep(self.retry_period)

    def _request(self, method, path, params=None, data=None):
        self.log.debug('_request: method=%s, path=%s', method, path)

        url = f'https://api.cloudflare.com/client/v4{path}'
        resp = self._sess.request(method, url, params=params, json=data,
                                  timeout=self.TIMEOUT)
        self.log.debug('_request:   status=%d', resp.status_code)
        if resp.status_code == 400:
            self.log.debug('_request:   data=%s', data)
            raise CloudflareError(resp.json())
        if resp.status_code == 403:
            raise CloudflareAuthenticationError(resp.json())
        if resp.status_code == 429:
            raise CloudflareRateLimitError(resp.json())

        resp.raise_for_status()
        return resp.json()

    def _change_keyer(self, change):
        key = change.__class__.__name__
        order = {'Delete': 0, 'Create': 1, 'Update': 2}
        return order[key]

    @property
    def zones(self):
        if self._zones is None:
            page = 1
            zones = []
            while page:
                resp = self._try_request('GET', '/zones',
                                         params={
                                                'page': page,
                                                'per_page': self.zones_per_page
                                         })
                zones += resp['result']
                info = resp['result_info']
                if info['count'] > 0 and info['count'] == info['per_page']:
                    page += 1
                else:
                    page = None

            self._zones = {f'{z["name"]}.': z['id'] for z in zones}

        return self._zones

    def _ttl_data(self, ttl):
        return 300 if ttl == 1 else ttl

    def _data_for_cdn(self, name, _type, records):
        self.log.info('CDN rewrite for %s', records[0]['name'])
        _type = "CNAME"
        if name == "":
            _type = "ALIAS"

        return {
            'ttl': self._ttl_data(records[0]['ttl']),
            'type': _type,
            'value': f'{records[0]["name"]}.cdn.cloudflare.net.',
        }

    def _data_for_multiple(self, _type, records):
        return {
            'ttl': self._ttl_data(records[0]['ttl']),
            'type': _type,
            'values': [r['content'] for r in records],
        }

    _data_for_A = _data_for_multiple
    _data_for_AAAA = _data_for_multiple
    _data_for_SPF = _data_for_multiple

    def _data_for_TXT(self, _type, records):
        return {
            'ttl': self._ttl_data(records[0]['ttl']),
            'type': _type,
            'values': [r['content'].replace(';', '\\;') for r in records],
        }

    def _data_for_CAA(self, _type, records):
        values = []
        for r in records:
            data = r['data']
            values.append(data)
        return {
            'ttl': self._ttl_data(records[0]['ttl']),
            'type': _type,
            'values': values,
        }

    def _data_for_CNAME(self, _type, records):
        only = records[0]
        return {
            'ttl': self._ttl_data(only['ttl']),
            'type': _type,
            'value': f'{only["content"]}.'
        }

    _data_for_ALIAS = _data_for_CNAME
    _data_for_PTR = _data_for_CNAME

    def _data_for_LOC(self, _type, records):
        values = []
        for record in records:
            r = record['data']
            values.append({
                'lat_degrees': int(r['lat_degrees']),
                'lat_minutes': int(r['lat_minutes']),
                'lat_seconds': float(r['lat_seconds']),
                'lat_direction': r['lat_direction'],
                'long_degrees': int(r['long_degrees']),
                'long_minutes': int(r['long_minutes']),
                'long_seconds': float(r['long_seconds']),
                'long_direction': r['long_direction'],
                'altitude': float(r['altitude']),
                'size': float(r['size']),
                'precision_horz': float(r['precision_horz']),
                'precision_vert': float(r['precision_vert']),
            })
        return {
            'ttl': self._ttl_data(records[0]['ttl']),
            'type': _type,
            'values': values
        }

    def _data_for_MX(self, _type, records):
        values = []
        for r in records:
            values.append({
                'preference': r['priority'],
                'exchange': f'{r["content"]}.',
            })
        return {
            'ttl': self._ttl_data(records[0]['ttl']),
            'type': _type,
            'values': values,
        }

    def _data_for_NS(self, _type, records):
        return {
            'ttl': self._ttl_data(records[0]['ttl']),
            'type': _type,
            'values': [f'{r["content"]}.' for r in records],
        }

    def _data_for_SRV(self, _type, records):
        values = []
        for r in records:
            target = (f'{r["data"]["target"]}.'
                      if r['data']['target'] != "." else ".")
            values.append({
                'priority': r['data']['priority'],
                'weight': r['data']['weight'],
                'port': r['data']['port'],
                'target': target,
            })
        return {
            'type': _type,
            'ttl': self._ttl_data(records[0]['ttl']),
            'values': values
        }

    def _data_for_URLFWD(self, _type, records):
        values = []
        for r in records:
            values.append({
                'path': r['path'],
                'target': r['url'],
                'code': r['status_code'],
                'masking': 2,
                'query': 0,
            })
        return {
            'type': _type,
            'ttl': 300,  # ttl does not exist for this type, forcing a setting
            'values': values
        }

    def zone_records(self, zone):
        if zone.name not in self._zone_records:
            zone_id = self.zones.get(zone.name, False)
            if not zone_id:
                return []

            records = []
            path = f'/zones/{zone_id}/dns_records'
            page = 1
            while page:
                resp = self._try_request('GET', path, params={'page': page,
                                         'per_page': self.records_per_page})
                records += resp['result']
                info = resp['result_info']
                if info['count'] > 0 and info['count'] == info['per_page']:
                    page += 1
                else:
                    page = None
            if self.pagerules:
                path = f'/zones/{zone_id}/pagerules'
                resp = self._try_request('GET', path,
                                         params={'status': 'active'})
                for r in resp['result']:
                    # assumption, base on API guide, will only contain 1 action
                    if r['actions'][0]['id'] == 'forwarding_url':
                        records += [r]

            self._zone_records[zone.name] = records

        return self._zone_records[zone.name]

    def _record_for(self, zone, name, _type, records, lenient):
        # rewrite Cloudflare proxied records
        if self.cdn and records[0]['proxied']:
            data = self._data_for_cdn(name, _type, records)
        else:
            # Cloudflare supports ALIAS semantics with root CNAMEs
            if _type == 'CNAME' and name == '':
                _type = 'ALIAS'

            data_for = getattr(self, f'_data_for_{_type}')
            data = data_for(_type, records)

        record = Record.new(zone, name, data, source=self, lenient=lenient)

        if _type in _PROXIABLE_RECORD_TYPES:
            if not self.ignore_proxied:
                record._octodns['cloudflare'] = {
                    'proxied': records[0].get('proxied', False)
                }

        return record

    def populate(self, zone, target=False, lenient=False):
        self.log.debug('populate: name=%s, target=%s, lenient=%s', zone.name,
                       target, lenient)

        exists = False
        before = len(zone.records)
        records = self.zone_records(zone)
        if records:
            exists = True
            values = defaultdict(lambda: defaultdict(list))
            for record in records:
                if 'targets' in record:
                    # We shouldn't get in here when pagerules are disabled as
                    # we won't make the call to fetch the details/them
                    #
                    # assumption, targets will always contain 1 target
                    # API documentation only indicates 'url' as the only target
                    # if record['targets'][0]['target'] == 'url':
                    uri = record['targets'][0]['constraint']['value']
                    uri = '//' + uri if not uri.startswith('http') else uri
                    parsed_uri = urlsplit(uri)
                    name = zone.hostname_from_fqdn(parsed_uri.netloc)
                    path = parsed_uri.path
                    _type = 'URLFWD'
                    # assumption, actions will always contain 1 action
                    _values = record['actions'][0]['value']
                    _values['path'] = path
                    # no ttl set by pagerule, creating one
                    _values['ttl'] = 300
                    values[name][_type].append(_values)
                # the dns_records branch
                # elif 'name' in record:
                else:
                    name = zone.hostname_from_fqdn(record['name'])
                    _type = record['type']
                    if _type in self.SUPPORTS:
                        values[name][record['type']].append(record)

            for name, types in values.items():
                for _type, records in types.items():
                    record = self._record_for(zone, name, _type, records,
                                              lenient)

                    # only one rewrite is needed for names where the proxy is
                    # enabled at multiple records with a different type but
                    # the same name
                    if (self.cdn and records[0]['proxied'] and
                       record in zone._records[name]):
                        self.log.info('CDN rewrite %s already in zone', name)
                        continue

                    zone.add_record(record, lenient=lenient)

        self.log.info('populate:   found %s records, exists=%s',
                      len(zone.records) - before, exists)
        return exists

    def _include_change(self, change):
        if isinstance(change, Update):
            new = change.new.data

            # Cloudflare manages TTL of proxied records, so we should exclude
            # TTL from the comparison (to prevent false-positives).
            if self._record_is_proxied(change.existing):
                existing = deepcopy(change.existing.data)
                existing.update({
                    'ttl': new['ttl']
                })
            elif change.new._type == 'URLFWD':
                existing = deepcopy(change.existing.data)
                existing.update({
                    'ttl': new['ttl']
                })
            else:
                existing = change.existing.data

            new['ttl'] = max(self.MIN_TTL, new['ttl'])
            if new == existing:
                return False

        # If this is a record to enable Cloudflare CDN don't update as
        # we don't know the original values.
        if (change.record._type in ('ALIAS', 'CNAME') and
                change.record.value.endswith('.cdn.cloudflare.net.')):
            return False

        return True

    def _contents_for_multiple(self, record):
        for value in record.values:
            yield {'content': value}

    _contents_for_A = _contents_for_multiple
    _contents_for_AAAA = _contents_for_multiple
    _contents_for_NS = _contents_for_multiple
    _contents_for_SPF = _contents_for_multiple

    def _contents_for_CAA(self, record):
        for value in record.values:
            yield {
                'data': {
                    'flags': value.flags,
                    'tag': value.tag,
                    'value': value.value,
                }
            }

    def _contents_for_TXT(self, record):
        for value in record.values:
            yield {'content': value.replace('\\;', ';')}

    def _contents_for_CNAME(self, record):
        yield {'content': record.value}

    _contents_for_PTR = _contents_for_CNAME

    def _contents_for_LOC(self, record):
        for value in record.values:
            yield {
                'data': {
                    'lat_degrees': value.lat_degrees,
                    'lat_minutes': value.lat_minutes,
                    'lat_seconds': value.lat_seconds,
                    'lat_direction': value.lat_direction,
                    'long_degrees': value.long_degrees,
                    'long_minutes': value.long_minutes,
                    'long_seconds': value.long_seconds,
                    'long_direction': value.long_direction,
                    'altitude': value.altitude,
                    'size': value.size,
                    'precision_horz': value.precision_horz,
                    'precision_vert': value.precision_vert,
                }
            }

    def _contents_for_MX(self, record):
        for value in record.values:
            yield {
                'priority': value.preference,
                'content': value.exchange
            }

    def _contents_for_SRV(self, record):
        try:
            service, proto, subdomain = record.name.split('.', 2)
            # We have a SRV in a sub-zone
        except ValueError:
            # We have a SRV in the zone
            service, proto = record.name.split('.', 1)
            subdomain = None

        name = record.zone.name
        if subdomain:
            name = subdomain

        for value in record.values:
            target = value.target[:-1] if value.target != "." else "."

            yield {
                'data': {
                    'service': service,
                    'proto': proto,
                    'name': name,
                    'priority': value.priority,
                    'weight': value.weight,
                    'port': value.port,
                    'target': target,
                }
            }

    def _contents_for_URLFWD(self, record):
        name = record.fqdn[:-1]
        for value in record.values:
            yield {
                'targets': [
                    {
                        'target': 'url',
                        'constraint': {
                            'operator': 'matches',
                            'value': name + value.path
                        }
                    }
                ],
                'actions': [
                    {
                        'id': 'forwarding_url',
                        'value': {
                            'url': value.target,
                            'status_code': value.code,
                        }
                    }
                ],
                'status': 'active',
            }

    def _record_is_proxied(self, record):
        return (
            not self.cdn and
            record._octodns.get('cloudflare', {}).get('proxied', False)
        )

    def _gen_data(self, record):
        name = record.fqdn[:-1]
        _type = record._type
        ttl = max(self.MIN_TTL, record.ttl)

        # Cloudflare supports ALIAS semantics with a root CNAME
        if _type == 'ALIAS':
            _type = 'CNAME'

        if _type == 'URLFWD':
            contents_for = getattr(self, f'_contents_for_{_type}')
            for content in contents_for(record):
                yield content
        else:
            contents_for = getattr(self, f'_contents_for_{_type}')
            for content in contents_for(record):
                content.update({
                    'name': name,
                    'type': _type,
                    'ttl': ttl,
                })

                if _type in _PROXIABLE_RECORD_TYPES:
                    content.update({
                        'proxied': self._record_is_proxied(record)
                    })

                yield content

    def _gen_key(self, data):
        # Note that most CF record data has a `content` field the value of
        # which is a unique/hashable string for the record's. It includes all
        # the "value" bits, but not the secondary stuff like TTL's. E.g.  for
        # an A it'll include the value, for a CAA it'll include the flags, tag,
        # and value, ... We'll take advantage of this to try and match up old &
        # new records cleanly. In general when there are multiple records for a
        # name & type each will have a distinct/consistent `content` that can
        # serve as a unique identifier.
        # BUT... there are exceptions. MX, CAA, LOC and SRV don't have a simple
        # content as things are currently implemented so we need to handle
        # those explicitly and create unique/hashable strings for them.
        # AND... for URLFWD/Redirects additional adventures are created.
        _type = data.get('type', 'URLFWD')
        if _type == 'MX':
            priority = data['priority']
            content = data['content']
            return f'{priority} {content}'
        elif _type == 'CAA':
            data = data['data']
            flags = data['flags']
            tag = data['tag']
            value = data['value']
            return f'{flags} {tag} {value}'
        elif _type == 'SRV':
            data = data['data']
            port = data['port']
            priority = data['priority']
            target = data['target']
            weight = data['weight']
            return f'{port} {priority} {target} {weight}'
        elif _type == 'LOC':
            data = data['data']
            lat_degrees = data['lat_degrees']
            lat_minutes = data['lat_minutes']
            lat_seconds = data['lat_seconds']
            lat_direction = data['lat_direction']
            long_degrees = data['long_degrees']
            long_minutes = data['long_minutes']
            long_seconds = data['long_seconds']
            long_direction = data['long_direction']
            altitude = data['altitude']
            size = data['size']
            precision_horz = data['precision_horz']
            precision_vert = data['precision_vert']
            return f'{lat_degrees} {lat_minutes} {lat_seconds} ' \
                f'{lat_direction} {long_degrees} {long_minutes} ' \
                f'{long_seconds} {long_direction} {altitude} {size} ' \
                f'{precision_horz} {precision_vert}'
        elif _type == 'URLFWD':
            uri = data['targets'][0]['constraint']['value']
            uri = '//' + uri if not uri.startswith('http') else uri
            parsed_uri = urlsplit(uri)
            url = data['actions'][0]['value']['url']
            status_code = data['actions'][0]['value']['status_code']
            return f'{parsed_uri.netloc} {parsed_uri.path} {url} ' + \
                f'{status_code}'

        return data['content']

    def _apply_Create(self, change):
        new = change.new
        zone_id = self.zones[new.zone.name]
        if new._type == 'URLFWD':
            path = f'/zones/{zone_id}/pagerules'
        else:
            path = f'/zones/{zone_id}/dns_records'
        for content in self._gen_data(new):
            self._try_request('POST', path, data=content)

    def _apply_Update(self, change):
        zone = change.new.zone
        zone_id = self.zones[zone.name]
        hostname = zone.hostname_from_fqdn(change.new.fqdn[:-1])
        _type = change.new._type

        existing = {}
        # Find all of the existing CF records for this name & type
        for record in self.zone_records(zone):
            if 'targets' in record:
                uri = record['targets'][0]['constraint']['value']
                uri = '//' + uri if not uri.startswith('http') else uri
                parsed_uri = urlsplit(uri)
                name = zone.hostname_from_fqdn(parsed_uri.netloc)
                path = parsed_uri.path
                # assumption, actions will always contain 1 action
                _values = record['actions'][0]['value']
                _values['path'] = path
                _values['ttl'] = 300
                _values['type'] = 'URLFWD'
                record.update(_values)
            else:
                name = zone.hostname_from_fqdn(record['name'])
            # Use the _record_for so that we include all of standard
            # conversion logic
            r = self._record_for(zone, name, record['type'], [record], True)
            if hostname == r.name and _type == r._type:
                # Round trip the single value through a record to contents
                # flow to get a consistent _gen_data result that matches
                # what went in to new_contents
                data = next(self._gen_data(r))

                # Record the record_id and data for this existing record
                key = self._gen_key(data)
                existing[key] = {
                    'record_id': record['id'],
                    'data': data,
                }

        # Build up a list of new CF records for this Update
        new = {
            self._gen_key(d): d for d in self._gen_data(change.new)
        }

        # OK we now have a picture of the old & new CF records, our next step
        # is to figure out which records need to be deleted
        deletes = {}
        for key, info in existing.items():
            if key not in new:
                deletes[key] = info
        # Now we need to figure out which records will need to be created
        creates = {}
        # And which will be updated
        updates = {}
        for key, data in new.items():
            if key in existing:
                # To update we need to combine the new data and existing's
                # record_id. old_data is just for debugging/logging purposes
                old_info = existing[key]
                updates[key] = {
                    'record_id': old_info['record_id'],
                    'data': data,
                    'old_data': old_info['data'],
                }
            else:
                creates[key] = data

        # To do this as safely as possible we'll add new things first, update
        # existing things, and then remove old things. This should (try) and
        # ensure that we have as many value CF records in their system as
        # possible at any given time. Ideally we'd have a "batch" API that
        # would allow create, delete, and upsert style stuff so operations
        # could be done atomically, but that's not available so we made the
        # best of it...

        # However, there are record types like CNAME that can only have a
        # single value. B/c of that our create and then delete approach isn't
        # actually viable. To address this we'll convert as many creates &
        # deletes as we can to updates. This will have a minor upside of
        # resulting in fewer ops and in the case of things like CNAME where
        # there's a single create and delete result in a single update instead.
        create_keys = sorted(creates.keys())
        delete_keys = sorted(deletes.keys())
        for i in range(0, min(len(create_keys), len(delete_keys))):
            create_key = create_keys[i]
            create_data = creates.pop(create_key)
            delete_info = deletes.pop(delete_keys[i])
            updates[create_key] = {
                'record_id': delete_info['record_id'],
                'data': create_data,
                'old_data': delete_info['data'],
            }

        # The sorts ensure a consistent order of operations, they're not
        # otherwise required, just makes things deterministic

        # Creates
        if _type == 'URLFWD':
            path = f'/zones/{zone_id}/pagerules'
        else:
            path = f'/zones/{zone_id}/dns_records'
        for _, data in sorted(creates.items()):
            self.log.debug('_apply_Update: creating %s', data)
            self._try_request('POST', path, data=data)

        # Updates
        for _, info in sorted(updates.items()):
            record_id = info['record_id']
            data = info['data']
            old_data = info['old_data']
            if _type == 'URLFWD':
                path = f'/zones/{zone_id}/pagerules/{record_id}'
            else:
                path = f'/zones/{zone_id}/dns_records/{record_id}'
            self.log.debug('_apply_Update: updating %s, %s -> %s',
                           record_id, data, old_data)
            self._try_request('PUT', path, data=data)

        # Deletes
        for _, info in sorted(deletes.items()):
            record_id = info['record_id']
            old_data = info['data']
            if _type == 'URLFWD':
                path = f'/zones/{zone_id}/pagerules/{record_id}'
            else:
                path = f'/zones/{zone_id}/dns_records/{record_id}'
            self.log.debug('_apply_Update: removing %s, %s', record_id,
                           old_data)
            self._try_request('DELETE', path)

    def _apply_Delete(self, change):
        existing = change.existing
        existing_name = existing.fqdn[:-1]
        # Make sure to map ALIAS to CNAME when looking for the target to delete
        existing_type = 'CNAME' if existing._type == 'ALIAS' \
            else existing._type
        for record in self.zone_records(existing.zone):
            if 'targets' in record and self.pagerules:
                uri = record['targets'][0]['constraint']['value']
                uri = '//' + uri if not uri.startswith('http') else uri
                parsed_uri = urlsplit(uri)
                record_name = parsed_uri.netloc
                record_type = 'URLFWD'
                zone_id = self.zones.get(existing.zone.name, False)
                if existing_name == record_name and \
                   existing_type == record_type:
                    path = f'/zones/{zone_id}/pagerules/{record["id"]}'
                    self._try_request('DELETE', path)
            else:
                if existing_name == record['name'] and \
                   existing_type == record['type']:
                    path = f'/zones/{record["zone_id"]}/dns_records/' \
                        f'{record["id"]}'
                    self._try_request('DELETE', path)

    def _apply(self, plan):
        desired = plan.desired
        changes = plan.changes
        self.log.debug('_apply: zone=%s, len(changes)=%d', desired.name,
                       len(changes))

        name = desired.name
        if name not in self.zones:
            self.log.debug('_apply:   no matching zone, creating')
            data = {
                'name': name[:-1],
                'jump_start': False,
            }
            resp = self._try_request('POST', '/zones', data=data)
            zone_id = resp['result']['id']
            self.zones[name] = zone_id
            self._zone_records[name] = {}

        # Force the operation order to be Delete() -> Create() -> Update()
        # This will help avoid problems in updating a CNAME record into an
        # A record and vice-versa
        changes.sort(key=self._change_keyer)

        for change in changes:
            class_name = change.__class__.__name__
            getattr(self, f'_apply_{class_name}')(change)

        # clear the cache
        self._zone_records.pop(name, None)

    def _extra_changes(self, existing, desired, changes):
        extra_changes = []

        existing_records = {r: r for r in existing.records}
        changed_records = {c.record for c in changes}

        for desired_record in desired.records:
            existing_record = existing_records.get(desired_record, None)
            if not existing_record:  # Will be created
                continue
            elif desired_record in changed_records:  # Already being updated
                continue

            if (self._record_is_proxied(existing_record) !=
                    self._record_is_proxied(desired_record)):
                extra_changes.append(Update(existing_record, desired_record))

        return extra_changes<|MERGE_RESOLUTION|>--- conflicted
+++ resolved
@@ -47,15 +47,15 @@
     MIN_TTL = 120
     TIMEOUT = 15
 
-<<<<<<< HEAD
+
     def __init__(self, id, email=None, token=None, cdn=False, retry_count=4,
                  retry_period=300, zones_per_page=50, records_per_page=100, ignore_proxied=False,
                  *args, **kwargs):
-=======
+
     def __init__(self, id, email=None, token=None, cdn=False, pagerules=True,
                  retry_count=4, retry_period=300, zones_per_page=50,
-                 records_per_page=100, *args, **kwargs):
->>>>>>> 0a6d3e82
+                 records_per_page=100, ignore_proxied=False, *args, **kwargs):
+
         self.log = getLogger(f'CloudflareProvider[{id}]')
         self.log.debug('__init__: id=%s, email=%s, token=***, cdn=%s', id,
                        email, cdn)
@@ -74,11 +74,8 @@
                 'Authorization': f'Bearer {token}',
             })
         self.cdn = cdn
-<<<<<<< HEAD
         self.ignore_proxied = ignore_proxied
-=======
         self.pagerules = pagerules
->>>>>>> 0a6d3e82
         self.retry_count = retry_count
         self.retry_period = retry_period
         self.zones_per_page = zones_per_page
