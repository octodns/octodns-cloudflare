--- conflicted
+++ resolved
@@ -1186,7 +1186,7 @@
         existing_name = existing.fqdn[:-1]
         # Make sure to map ALIAS to CNAME when looking for the target to delete
         existing_type = 'CNAME' if existing._type == 'ALIAS' else existing._type
-        zone_id = self.zones[existing.zone.name]
+        zone_id = self.zones.get(existing.zone.name, {}).get('id', False)
         for record in self.zone_records(existing.zone):
             if 'targets' in record and self.pagerules:
                 uri = record['targets'][0]['constraint']['value']
@@ -1194,12 +1194,6 @@
                 parsed_uri = urlsplit(uri)
                 record_name = parsed_uri.netloc
                 record_type = 'URLFWD'
-<<<<<<< HEAD
-                zone_id = self.zones.get(existing.zone.name, {}).get(
-                    'id', False
-                )
-=======
->>>>>>> 468bf9a4
                 if (
                     existing_name == record_name
                     and existing_type == record_type
