--- conflicted
+++ resolved
@@ -41,14 +41,7 @@
                     attr['proxied'] = True
 
                 record = record.copy()
-<<<<<<< HEAD
-                record.octodns['cloudflare'] = {
-                    'proxied': True,
-                    'auto-ttl': True,
-                }
-=======
-                record._octodns['cloudflare'] = attr
->>>>>>> 0d568333
+                record.octodns['cloudflare'] = attr
                 record.ttl = 1
                 # Ensure we set to valid TTL.
                 zone.add_record(record, replace=True, lenient=True)
